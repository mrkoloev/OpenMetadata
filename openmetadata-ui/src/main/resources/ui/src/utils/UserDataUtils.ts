/*
 *  Copyright 2022 Collate.
 *  Licensed under the Apache License, Version 2.0 (the "License");
 *  you may not use this file except in compliance with the License.
 *  You may obtain a copy of the License at
 *  http://www.apache.org/licenses/LICENSE-2.0
 *  Unless required by applicable law or agreed to in writing, software
 *  distributed under the License is distributed on an "AS IS" BASIS,
 *  WITHOUT WARRANTIES OR CONDITIONS OF ANY KIND, either express or implied.
 *  See the License for the specific language governing permissions and
 *  limitations under the License.
 */

import { AxiosError } from 'axios';
import { isEqual } from 'lodash';
import { SearchedUsersAndTeams } from 'Models';
import AppState from '../AppState';
import { WILD_CARD_CHAR } from '../constants/char.constants';
import { SettledStatus } from '../enums/axios.enum';
import { SearchIndex } from '../enums/search.enum';
import {
  RawSuggestResponse,
  SearchResponse,
} from '../interface/search.interface';
import {
  getSearchedTeams,
  getSearchedUsers,
  getSuggestedTeams,
  getSuggestedUsers,
} from '../rest/miscAPI';
import { getUsers } from '../rest/userAPI';
import { OidcUser } from './../components/authentication/auth-provider/AuthProvider.interface';
import { User } from './../generated/entity/teams/user';
import { formatTeamsResponse, formatUsersResponse } from './APIUtils';
import { getImages } from './CommonUtils';

// Moving this code here from App.tsx
export const getAllUsersList = (arrQueryFields = ''): void => {
  getUsers({ fields: arrQueryFields, limit: 1 })
    .then((res) => {
      AppState.updateUsers(res.data);
    })
    .catch(() => {
      AppState.updateUsers([]);
    });
};

export const fetchAllUsers = () => {
  getAllUsersList('profile,teams,roles');
};

export const getUserDataFromOidc = (
  userData: User,
  oidcUser: OidcUser
): User => {
  const images = oidcUser.profile.picture
    ? getImages(oidcUser.profile.picture)
    : undefined;
  const profileEmail = oidcUser.profile.email;
  const email =
    profileEmail && profileEmail.indexOf('@') !== -1
      ? profileEmail
      : userData.email;

  return {
    ...userData,
    email,
    displayName: oidcUser.profile.name,
    profile: images ? { images } : userData.profile,
  };
};

export const matchUserDetails = (
  userData: User,
  newUser: User,
  mapFields: Array<keyof User>
) => {
  let isMatch = true;
  for (const field of mapFields) {
    if (!isEqual(userData[field], newUser[field])) {
      isMatch = false;

      break;
    }
  }

  return isMatch;
};

<<<<<<< HEAD
export const isCurrentUserAdmin = () => {
  return Boolean(AppState.getCurrentUserDetails()?.isAdmin);
=======
export const fetchUserProfilePic = (userId?: string, username?: string) => {
  let promise;

  if (userId) {
    promise = getUserById(userId, 'profile');
  } else if (username) {
    promise = getUserByName(username, 'profile');
  } else {
    return;
  }

  AppState.updateProfilePicsLoading(userId, username);

  promise
    .then((res) => {
      const userData = res as User;
      const profile = userData.profile?.images?.image512 || '';

      AppState.updateUserProfilePic(
        userData.id,
        userData.name,
        profile,
        userData.displayName
      );
    })
    .catch((err: AxiosError) => {
      // ignore exception
      AppState.updateUserProfilePic(
        userId,
        username,
        err.response?.status === 404 ? '' : undefined
      );
    })
    .finally(() => {
      AppState.removeProfilePicsLoading(userId, username);
    });
};

export const getUserProfilePic = (
  permission: boolean,
  userId?: string,
  username?: string
) => {
  let profile;
  if (userId || username) {
    profile = AppState.getUserProfilePic(userId, username);

    if (
      isUndefined(profile) &&
      !AppState.isProfilePicLoading(userId, username) &&
      permission
    ) {
      fetchUserProfilePic(userId, username);
    }
  }

  return profile;
>>>>>>> 4fbb538b
};

export const searchFormattedUsersAndTeams = async (
  searchQuery = WILD_CARD_CHAR,
  from = 1
) => {
  try {
    const promises = [
      getSearchedUsers(searchQuery, from),
      getSearchedTeams(searchQuery, from, 'teamType:Group'),
    ];

    const [resUsers, resTeams] = await Promise.allSettled(promises);

    const users =
      resUsers.status === SettledStatus.FULFILLED
        ? formatUsersResponse(
            (resUsers.value.data as SearchResponse<SearchIndex.USER>).hits.hits
          )
        : [];
    const teams =
      resTeams.status === SettledStatus.FULFILLED
        ? formatTeamsResponse(
            (resTeams.value.data as SearchResponse<SearchIndex.TEAM>).hits.hits
          )
        : [];
    const usersTotal =
      resUsers.status === SettledStatus.FULFILLED
        ? resUsers.value.data.hits.total.value
        : 0;
    const teamsTotal =
      resTeams.status === SettledStatus.FULFILLED
        ? resTeams.value.data.hits.total.value
        : 0;

    return { users, teams, usersTotal, teamsTotal };
  } catch (error) {
    return { users: [], teams: [], usersTotal: 0, teamsTotal: 0 };
  }
};

export const suggestFormattedUsersAndTeams = (
  searchQuery: string
): Promise<SearchedUsersAndTeams> => {
  return new Promise<SearchedUsersAndTeams>((resolve, reject) => {
    const promises = [
      getSuggestedUsers(searchQuery),
      getSuggestedTeams(searchQuery),
    ];

    Promise.allSettled(promises)
      .then(([resUsers, resTeams]) => {
        const users =
          resUsers.status === SettledStatus.FULFILLED
            ? formatUsersResponse(
                (resUsers.value.data as RawSuggestResponse<SearchIndex.USER>)
                  .suggest['metadata-suggest'][0].options
              )
            : [];
        const teams =
          resTeams.status === SettledStatus.FULFILLED
            ? formatTeamsResponse(
                (resTeams.value.data as RawSuggestResponse<SearchIndex.TEAM>)
                  .suggest['metadata-suggest'][0].options
              )
            : [];
        resolve({ users, teams });
      })
      .catch((err: AxiosError) => {
        reject(err);
      });
  });
};<|MERGE_RESOLUTION|>--- conflicted
+++ resolved
@@ -11,43 +11,16 @@
  *  limitations under the License.
  */
 
-import { AxiosError } from 'axios';
 import { isEqual } from 'lodash';
-import { SearchedUsersAndTeams } from 'Models';
-import AppState from '../AppState';
 import { WILD_CARD_CHAR } from '../constants/char.constants';
 import { SettledStatus } from '../enums/axios.enum';
 import { SearchIndex } from '../enums/search.enum';
-import {
-  RawSuggestResponse,
-  SearchResponse,
-} from '../interface/search.interface';
-import {
-  getSearchedTeams,
-  getSearchedUsers,
-  getSuggestedTeams,
-  getSuggestedUsers,
-} from '../rest/miscAPI';
-import { getUsers } from '../rest/userAPI';
+import { SearchResponse } from '../interface/search.interface';
+import { getSearchedTeams, getSearchedUsers } from '../rest/miscAPI';
 import { OidcUser } from './../components/authentication/auth-provider/AuthProvider.interface';
 import { User } from './../generated/entity/teams/user';
 import { formatTeamsResponse, formatUsersResponse } from './APIUtils';
 import { getImages } from './CommonUtils';
-
-// Moving this code here from App.tsx
-export const getAllUsersList = (arrQueryFields = ''): void => {
-  getUsers({ fields: arrQueryFields, limit: 1 })
-    .then((res) => {
-      AppState.updateUsers(res.data);
-    })
-    .catch(() => {
-      AppState.updateUsers([]);
-    });
-};
-
-export const fetchAllUsers = () => {
-  getAllUsersList('profile,teams,roles');
-};
 
 export const getUserDataFromOidc = (
   userData: User,
@@ -87,70 +60,6 @@
   return isMatch;
 };
 
-<<<<<<< HEAD
-export const isCurrentUserAdmin = () => {
-  return Boolean(AppState.getCurrentUserDetails()?.isAdmin);
-=======
-export const fetchUserProfilePic = (userId?: string, username?: string) => {
-  let promise;
-
-  if (userId) {
-    promise = getUserById(userId, 'profile');
-  } else if (username) {
-    promise = getUserByName(username, 'profile');
-  } else {
-    return;
-  }
-
-  AppState.updateProfilePicsLoading(userId, username);
-
-  promise
-    .then((res) => {
-      const userData = res as User;
-      const profile = userData.profile?.images?.image512 || '';
-
-      AppState.updateUserProfilePic(
-        userData.id,
-        userData.name,
-        profile,
-        userData.displayName
-      );
-    })
-    .catch((err: AxiosError) => {
-      // ignore exception
-      AppState.updateUserProfilePic(
-        userId,
-        username,
-        err.response?.status === 404 ? '' : undefined
-      );
-    })
-    .finally(() => {
-      AppState.removeProfilePicsLoading(userId, username);
-    });
-};
-
-export const getUserProfilePic = (
-  permission: boolean,
-  userId?: string,
-  username?: string
-) => {
-  let profile;
-  if (userId || username) {
-    profile = AppState.getUserProfilePic(userId, username);
-
-    if (
-      isUndefined(profile) &&
-      !AppState.isProfilePicLoading(userId, username) &&
-      permission
-    ) {
-      fetchUserProfilePic(userId, username);
-    }
-  }
-
-  return profile;
->>>>>>> 4fbb538b
-};
-
 export const searchFormattedUsersAndTeams = async (
   searchQuery = WILD_CARD_CHAR,
   from = 1
@@ -188,37 +97,4 @@
   } catch (error) {
     return { users: [], teams: [], usersTotal: 0, teamsTotal: 0 };
   }
-};
-
-export const suggestFormattedUsersAndTeams = (
-  searchQuery: string
-): Promise<SearchedUsersAndTeams> => {
-  return new Promise<SearchedUsersAndTeams>((resolve, reject) => {
-    const promises = [
-      getSuggestedUsers(searchQuery),
-      getSuggestedTeams(searchQuery),
-    ];
-
-    Promise.allSettled(promises)
-      .then(([resUsers, resTeams]) => {
-        const users =
-          resUsers.status === SettledStatus.FULFILLED
-            ? formatUsersResponse(
-                (resUsers.value.data as RawSuggestResponse<SearchIndex.USER>)
-                  .suggest['metadata-suggest'][0].options
-              )
-            : [];
-        const teams =
-          resTeams.status === SettledStatus.FULFILLED
-            ? formatTeamsResponse(
-                (resTeams.value.data as RawSuggestResponse<SearchIndex.TEAM>)
-                  .suggest['metadata-suggest'][0].options
-              )
-            : [];
-        resolve({ users, teams });
-      })
-      .catch((err: AxiosError) => {
-        reject(err);
-      });
-  });
 };