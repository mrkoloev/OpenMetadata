-- we are not using the secretsManagerCredentials
UPDATE metadata_service_entity
SET json = json::jsonb #- '{openMetadataServerConnection.secretsManagerCredentials}'
where name = 'OpenMetadata';

<<<<<<< HEAD
CREATE TABLE IF NOT EXISTS quick_link_entity (
    id VARCHAR(36) GENERATED ALWAYS AS (json ->> 'id') STORED NOT NULL,
    name VARCHAR(256) GENERATED ALWAYS AS (json ->> 'name') STORED NOT NULL,
    json JSONB NOT NULL,
    updatedAt BIGINT GENERATED ALWAYS AS ((json ->> 'updatedAt')::bigint) STORED NOT NULL,
    updatedBy VARCHAR(256) GENERATED ALWAYS AS (json ->> 'updatedBy') STORED NOT NULL,
    deleted BOOLEAN GENERATED ALWAYS AS ((json ->> 'deleted')::boolean) STORED,
    PRIMARY KEY (id),
    UNIQUE (name)  
);
=======
-- Rename githubCredentials to gitCredentials
UPDATE dashboard_service_entity
SET json = jsonb_set(json, '{connection,config,gitCredentials}', json#>'{connection,config,githubCredentials}')
    where serviceType = 'Looker'
  and json#>'{connection,config,githubCredentials}' is not null;
>>>>>>> 6c4590aa
<|MERGE_RESOLUTION|>--- conflicted
+++ resolved
@@ -3,8 +3,12 @@
 SET json = json::jsonb #- '{openMetadataServerConnection.secretsManagerCredentials}'
 where name = 'OpenMetadata';
 
-<<<<<<< HEAD
-CREATE TABLE IF NOT EXISTS quick_link_entity (
+-- Rename githubCredentials to gitCredentials
+UPDATE dashboard_service_entity
+SET json = jsonb_set(json, '{connection,config,gitCredentials}', json#>'{connection,config,githubCredentials}')
+    where serviceType = 'Looker'
+  and json#>'{connection,config,githubCredentials}' is not null;
+CREATE TABLE IF NOT EXISTS knowledge_asset_entity (
     id VARCHAR(36) GENERATED ALWAYS AS (json ->> 'id') STORED NOT NULL,
     name VARCHAR(256) GENERATED ALWAYS AS (json ->> 'name') STORED NOT NULL,
     json JSONB NOT NULL,
@@ -13,11 +17,4 @@
     deleted BOOLEAN GENERATED ALWAYS AS ((json ->> 'deleted')::boolean) STORED,
     PRIMARY KEY (id),
     UNIQUE (name)  
-);
-=======
--- Rename githubCredentials to gitCredentials
-UPDATE dashboard_service_entity
-SET json = jsonb_set(json, '{connection,config,gitCredentials}', json#>'{connection,config,githubCredentials}')
-    where serviceType = 'Looker'
-  and json#>'{connection,config,githubCredentials}' is not null;
->>>>>>> 6c4590aa
+);