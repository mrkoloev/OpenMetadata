<?xml version="1.0" encoding="UTF-8"?>
<!--
 ~  Copyright 2021 Collate
 ~  Licensed under the Apache License, Version 2.0 (the "License");
 ~  you may not use this file except in compliance with the License.
 ~  You may obtain a copy of the License at
 ~  http://www.apache.org/licenses/LICENSE-2.0
 ~  Unless required by applicable law or agreed to in writing, software
 ~  distributed under the License is distributed on an "AS IS" BASIS,
 ~  WITHOUT WARRANTIES OR CONDITIONS OF ANY KIND, either express or implied.
 ~  See the License for the specific language governing permissions and
 ~  limitations under the License.
 -->

<project xmlns="http://maven.apache.org/POM/4.0.0"
         xmlns:xsi="http://www.w3.org/2001/XMLSchema-instance"
         xsi:schemaLocation="http://maven.apache.org/POM/4.0.0 http://maven.apache.org/xsd/maven-4.0.0.xsd">
  <modelVersion>4.0.0</modelVersion>

  <groupId>org.openmetadata</groupId>
  <artifactId>catalog</artifactId>
  <version>0.9.0-SNAPSHOT</version>
  <modules>
    <module>common</module>
    <module>catalog-rest-service</module>
    <module>openmetadata-ui</module>
    <module>openmetadata-dist</module>
  </modules>
  <packaging>pom</packaging>
  <scm>
    <connection>scm:git:git@github.com:Open-Metadata/OpenMetadata</connection>
    <developerConnection>scm:git:git@github.com:Open-Metadata/OpenMetadata</developerConnection>
    <url>scm:git:git@github.com:Open-Metadata/OpenMetadata</url>
  </scm>

  <properties>
    <project.build.sourceEncoding>UTF-8</project.build.sourceEncoding>
    <mockito.version>4.3.1</mockito.version>
    <slf4j.version>1.7.36</slf4j.version>
    <jackson.version>2.13.1</jackson.version>
    <dropwizard.version>2.0.28</dropwizard.version>
    <dropwizard-jdbi3.version>2.0.28</dropwizard-jdbi3.version>
    <jersey-media-multipart.version>2.33</jersey-media-multipart.version>
    <jersey-client.version>2.33</jersey-client.version>
    <jersey-media-json-jackson.version>2.33</jersey-media-json-jackson.version>
    <ambari-metrics-common.version>2.6.1.0.0</ambari-metrics-common.version>
    <javax.ws.rs-api.version>2.1.1</javax.ws.rs-api.version>
    <!-- update from here -->
    <javax.servlet-api.version>3.1.0</javax.servlet-api.version>
    <maven-jar-plugin.version>3.0.2</maven-jar-plugin.version>
    <maven-surefire.version>3.0.0-M5</maven-surefire.version>
    <maven-shade-plugin.version>2.4.1</maven-shade-plugin.version>
    <maven-javadoc-plugin.version>2.10.3</maven-javadoc-plugin.version>
    <maven-src-plugin.version>2.2.1</maven-src-plugin.version>
    <jakarta.version>3.0.2</jakarta.version>
    <jaxb.version>3.0.2</jaxb.version>
    <wiremock-standalone.version>2.15.0</wiremock-standalone.version>
    <jacoco-plugin.version>0.8.6</jacoco-plugin.version>
    <jdbi3.version>3.27.1</jdbi3.version>
    <jeasy.version>4.1.0</jeasy.version>
    <commons-cli.version>1.5.0</commons-cli.version>
    <commons-io.version>2.11.0</commons-io.version>
    <flyway.version>8.1.0</flyway.version>
    <redshift-jdbc.version>2.1.0.4</redshift-jdbc.version>
    <gson.version>2.9.0</gson.version>
    <mysql.connector.version>8.0.28</mysql.connector.version>
    <jsonschema2pojo.version>1.1.1</jsonschema2pojo.version>
    <commons-lang.version>2.6</commons-lang.version>
    <lombok.version>1.18.22</lombok.version>
    <tomcat-jdbc.version>10.0.8</tomcat-jdbc.version>
<<<<<<< HEAD
=======
    <!--  We need ElasticSearch client to be compatible with both ElasticSearch and AWS OpenSearch
    This compatability broken in 7.14, so lets keep this version pinned to 7.13.2
     -->
>>>>>>> d959a49f
    <elasticsearch.version>7.13.2</elasticsearch.version>
    <httpasyncclient.version>4.1.5</httpasyncclient.version>
    <openapiswagger.version>2.1.13</openapiswagger.version>
    <nimbus-jose-jwt.version>7.9</nimbus-jose-jwt.version>
    <spring-security-kerberos-core.version>1.0.1.RELEASE</spring-security-kerberos-core.version>
    <httpclient.version>4.5.13</httpclient.version>
    <spring.version>5.3.16</spring.version>
    <log4j.version>2.17.0</log4j.version>
    <org.junit.jupiter.version>5.8.2</org.junit.jupiter.version>
    <dropwizard-health.version>1.7.1</dropwizard-health.version>
    <fernet.version>1.5.0</fernet.version>

    <!--   sonar   -Dsonar.login=XXX  -->
    <sonar.projectKey>open-metadata_OpenMetadata</sonar.projectKey>
    <sonar.moduleKey>${project.artifactId}</sonar.moduleKey>
    <sonar.organization>open-metadata</sonar.organization>
    <sonar.host.url>https://sonarcloud.io</sonar.host.url>
    <sonar.working.directory>target/sonar</sonar.working.directory>
    <maven.sonar-plugin.version>3.7.0.1746</maven.sonar-plugin.version>
    <sonar.language>java</sonar.language>
    <sonar.skip>false</sonar.skip>
    <sonar.dynamicAnalysis>reuseReports</sonar.dynamicAnalysis>

  </properties>
  <dependencyManagement>
    <dependencies>
      <dependency>
        <groupId>com.macasaet.fernet</groupId>
        <artifactId>fernet-java8</artifactId>
        <version>${fernet.version}</version>
      </dependency>
      <dependency>
        <groupId>com.fasterxml.jackson.core</groupId>
        <artifactId>jackson-annotations</artifactId>
        <version>${jackson.version}</version>
      </dependency>
      <dependency>
        <groupId>com.fasterxml.jackson.core</groupId>
        <artifactId>jackson-core</artifactId>
        <version>${jackson.version}</version>
      </dependency>
      <dependency>
        <groupId>com.fasterxml.jackson.core</groupId>
        <artifactId>jackson-databind</artifactId>
        <version>${jackson.version}</version>
      </dependency>
      <dependency>
        <groupId>io.dropwizard</groupId>
        <artifactId>dropwizard-core</artifactId>
        <version>${dropwizard.version}</version>
        <exclusions>
          <exclusion>
            <groupId>org.slf4j</groupId>
            <artifactId>log4j-over-slf4j</artifactId>
          </exclusion>
        </exclusions>
      </dependency>
      <dependency>
        <groupId>io.dropwizard</groupId>
        <artifactId>dropwizard-assets</artifactId>
        <version>${dropwizard.version}</version>
      </dependency>
      <dependency>
        <groupId>io.dropwizard</groupId>
        <artifactId>dropwizard-client</artifactId>
        <version>${dropwizard.version}</version>
      </dependency>
      <dependency>
        <groupId>io.dropwizard</groupId>
        <artifactId>dropwizard-testing</artifactId>
        <version>${dropwizard.version}</version>
        <exclusions>
          <exclusion>
            <groupId>junit</groupId>
            <artifactId>junit</artifactId>
          </exclusion>
        </exclusions>
        <scope>test</scope>
      </dependency>
      <dependency>
        <groupId>io.dropwizard</groupId>
        <artifactId>dropwizard-jdbi3</artifactId>
        <version>${dropwizard-jdbi3.version}</version>
      </dependency>
      <dependency>
        <groupId>org.jdbi</groupId>
        <artifactId>jdbi3-core</artifactId>
        <version>${jdbi3.version}</version>
      </dependency>
      <dependency>
        <groupId>org.jeasy</groupId>
        <artifactId>easy-rules-core</artifactId>
        <version>${jeasy.version}</version>
      </dependency>
      <dependency>
        <groupId>commons-cli</groupId>
        <artifactId>commons-cli</artifactId>
        <version>${commons-cli.version}</version>
      </dependency>
      <dependency>
        <groupId>commons-io</groupId>
        <artifactId>commons-io</artifactId>
        <version>${commons-io.version}</version>
      </dependency>
      <dependency>
        <groupId>org.flywaydb</groupId>
        <artifactId>flyway-maven-plugin</artifactId>
        <version>${flyway.version}</version>
        <exclusions>
          <exclusion>
            <groupId>org.codehaus.plexus</groupId>
            <artifactId>plexus-utils</artifactId>
          </exclusion>
        </exclusions>
      </dependency>
      <dependency>
        <groupId>mysql</groupId>
        <artifactId>mysql-connector-java</artifactId>
        <version>${mysql.connector.version}</version>
        <exclusions>
          <exclusion>
            <groupId>com.google.protobuf</groupId>
            <artifactId>protobuf-java</artifactId>
          </exclusion>
        </exclusions>
      </dependency>
      <dependency>
        <groupId>org.glassfish.jersey.media</groupId>
        <artifactId>jersey-media-multipart</artifactId>
        <version>${jersey-media-multipart.version}</version>
      </dependency>
      <dependency>
        <groupId>com.google.code.gson</groupId>
        <artifactId>gson</artifactId>
        <version>${gson.version}</version>
      </dependency>
      <dependency>
        <groupId>org.elasticsearch.client</groupId>
        <artifactId>elasticsearch-rest-high-level-client</artifactId>
        <version>${elasticsearch.version}</version>
        <exclusions>
          <exclusion>
            <groupId>org.apache.lucene</groupId>
            <artifactId>lucene-analyzers-common</artifactId>
          </exclusion>
          <exclusion>
            <groupId>org.apache.lucene</groupId>
            <artifactId>lucene-backward-codecs</artifactId>
          </exclusion>
          <exclusion>
            <groupId>org.apache.lucene</groupId>
            <artifactId>lucene-grouping</artifactId>
          </exclusion>
          <exclusion>
            <groupId>org.apache.lucene</groupId>
            <artifactId>lucene-memory</artifactId>
          </exclusion>
          <exclusion>
            <groupId>org.apache.lucene</groupId>
            <artifactId>lucene-misc</artifactId>
          </exclusion>
          <exclusion>
            <groupId>org.apache.lucene</groupId>
            <artifactId>lucene-sandbox</artifactId>
          </exclusion>
          <exclusion>
            <groupId>org.apache.lucene</groupId>
            <artifactId>lucene-spatial</artifactId>
          </exclusion>
          <exclusion>
            <groupId>org.apache.lucene</groupId>
            <artifactId>lucene-spatial-extras</artifactId>
          </exclusion>
          <exclusion>
            <groupId>org.apache.lucene</groupId>
            <artifactId>lucene-spatial3d</artifactId>
          </exclusion>
          <exclusion>
            <groupId>org.apache.lucene</groupId>
            <artifactId>lucene-suggest</artifactId>
          </exclusion>
        </exclusions>
      </dependency>
      <dependency>
        <groupId>org.apache.httpcomponents</groupId>
        <artifactId>httpasyncclient</artifactId>
        <version>${httpasyncclient.version}</version>
      </dependency>
      <dependency>
        <groupId>io.openapitools.swagger</groupId>
        <artifactId>swagger-maven-plugin</artifactId>
        <version>${openapiswagger.version}</version>
      </dependency>
      <dependency>
        <groupId>io.swagger.core.v3</groupId>
        <artifactId>swagger-core</artifactId>
        <version>${openapiswagger.version}</version>
      </dependency>
      <dependency>
        <groupId>io.swagger.core.v3</groupId>
        <artifactId>swagger-jaxrs2</artifactId>
        <version>${openapiswagger.version}</version>
      </dependency>
      <dependency>
        <groupId>io.swagger.core.v3</groupId>
        <artifactId>swagger-integration</artifactId>
        <version>${openapiswagger.version}</version>
      </dependency>
      <dependency>
        <groupId>io.swagger.core.v3</groupId>
        <artifactId>swagger-annotations</artifactId>
        <version>${openapiswagger.version}</version>
      </dependency>
      <dependency>
        <groupId>org.springframework.security.kerberos</groupId>
        <artifactId>spring-security-kerberos-core</artifactId>
        <version>${spring-security-kerberos-core.version}</version>
      </dependency>
      <dependency>
        <groupId>org.apache.httpcomponents</groupId>
        <artifactId>httpclient</artifactId>
        <version>${httpclient.version}</version>
      </dependency>
      <dependency>
        <groupId>org.springframework</groupId>
        <artifactId>spring-core</artifactId>
        <version>${spring.version}</version>
      </dependency>
      <!-- API, java.xml.bind module -->
      <dependency>
        <groupId>jakarta.xml.bind</groupId>
        <artifactId>jakarta.xml.bind-api</artifactId>
        <version>3.0.1</version>
      </dependency>

      <!-- Runtime, com.sun.xml.bind module -->
      <dependency>
        <groupId>org.glassfish.jaxb</groupId>
        <artifactId>jaxb-runtime</artifactId>
        <version>${jaxb.version}</version>
      </dependency>

      <!--Test dependencies-->
      <dependency>
        <groupId>org.mockito</groupId>
        <artifactId>mockito-core</artifactId>
        <version>${mockito.version}</version>
        <scope>test</scope>
      </dependency>
      <dependency>
        <groupId>org.mockito</groupId>
        <artifactId>mockito-all</artifactId>
        <version>2.0.2-beta</version>
        <scope>test</scope>
      </dependency>
      <dependency>
        <groupId>com.amazon.redshift</groupId>
        <artifactId>redshift-jdbc42</artifactId>
        <version>${redshift-jdbc.version}</version>
      </dependency>
      <dependency>
        <groupId>org.slf4j</groupId>
        <artifactId>slf4j-api</artifactId>
        <version>${slf4j.version}</version>
      </dependency>
      <dependency>
        <groupId>org.slf4j</groupId>
        <artifactId>slf4j-simple</artifactId>
        <version>${slf4j.version}</version>
      </dependency>

      <dependency>
        <groupId>org.projectlombok</groupId>
        <artifactId>lombok</artifactId>
        <version>${lombok.version}</version>
      </dependency>
      <dependency>
        <groupId>org.apache.tomcat</groupId>
        <artifactId>tomcat-jdbc</artifactId>
        <version>${tomcat-jdbc.version}</version>
      </dependency>
      <dependency>
        <groupId>io.dropwizard.modules</groupId>
        <artifactId>dropwizard-health</artifactId>
        <version>${dropwizard-health.version}</version>
      </dependency>
      <dependency>
        <groupId>org.junit.jupiter</groupId>
        <artifactId>junit-jupiter-engine</artifactId>
        <version>${org.junit.jupiter.version}</version>
        <scope>test</scope>
      </dependency>
      <dependency>
        <groupId>org.reflections</groupId>
        <artifactId>reflections</artifactId>
        <!-- Can't be upgraded to the latest -->
        <version>0.9.11</version>
      </dependency>
      <dependency>
          <groupId>org.apache.logging.log4j</groupId>
          <artifactId>log4j-core</artifactId>
          <version>2.17.1</version>
      </dependency>
      <dependency>
          <groupId>org.apache.logging.log4j</groupId>
          <artifactId>log4j-api</artifactId>
          <version>2.17.1</version>
      </dependency>
      <dependency>
        <groupId>com.wix</groupId>
        <artifactId>wix-embedded-mysql</artifactId>
        <version>4.6.1</version>
        <scope>test</scope>
      </dependency>
      <!-- JSON-P: Java API for JSON Processing (JSR 374) -->
      <dependency>
        <groupId>javax.json</groupId>
        <artifactId>javax.json-api</artifactId>
        <version>1.1.4</version>
      </dependency>

      <!-- Apache Johnzon: Implementation of the Java API for JSON Processing (JSR 374) -->
      <dependency>
        <groupId>org.apache.johnzon</groupId>
        <artifactId>johnzon-core</artifactId>
        <version>1.2.16</version>
      </dependency>
      <dependency>
        <groupId>com.fasterxml.jackson.datatype</groupId>
        <artifactId>jackson-datatype-jsr353</artifactId>
        <version>${jackson.version}</version>
      </dependency>
      <dependency>
        <groupId>com.lmax</groupId>
        <artifactId>disruptor</artifactId>
        <version>3.4.4</version>
      </dependency>
    </dependencies>
  </dependencyManagement>

  <repositories>
    <repository>
      <releases>
        <enabled>true</enabled>
      </releases>
      <snapshots>
        <enabled>false</enabled>
      </snapshots>
      <id>central</id>
      <url>https://repo1.maven.org/maven2/</url>
    </repository>
    <repository>
      <releases>
        <enabled>true</enabled>
      </releases>
      <snapshots>
        <enabled>true</enabled>
      </snapshots>
      <id>clojars</id>
      <url>https://repository.apache.org/content/repositories/snapshots/</url>
    </repository>
    <repository>
      <releases>
        <enabled>true</enabled>
      </releases>
      <snapshots>
        <enabled>true</enabled>
      </snapshots>
      <id>aws-redshift</id>
      <url>http://redshift-maven-repository.s3-website-us-east-1.amazonaws.com/release</url>
    </repository>
  </repositories>

  <profiles>

    <profile>	<!-- run SCA -->
      <id>static-code-analysis</id>
      <activation>
        <activeByDefault>true</activeByDefault>
      </activation>
      <build>
        <plugins>

          <plugin>
            <groupId>org.jacoco</groupId>
            <artifactId>jacoco-maven-plugin</artifactId>
            <executions>
              <execution>
                <id>prepare-agent</id>
                <goals>
                  <goal>prepare-agent</goal>
                </goals>
              </execution>
              <execution>
                <id>report</id>
                <phase>verify</phase>
                <goals>
                  <goal>report</goal>
                </goals>
              </execution>
            </executions>
          </plugin>

          <plugin>
            <groupId>org.sonarsource.scanner.maven</groupId>
            <artifactId>sonar-maven-plugin</artifactId>
            <executions>
              <execution>
                <id>sonar-verify-execution</id>
                <phase>verify</phase>
                <goals>
                  <goal>sonar</goal>
                </goals>
              </execution>
            </executions>
          </plugin>
        </plugins>
      </build>
    </profile>

  </profiles>

  <reporting>
    <plugins>
      <plugin>
        <groupId>org.apache.maven.plugins</groupId>
        <artifactId>maven-jxr-plugin</artifactId>
        <version>3.1.1</version>
      </plugin>
    </plugins>
</reporting>
  <build>
    <pluginManagement>
      <plugins>
        <plugin>
          <groupId>com.theoryinpractise</groupId>
          <artifactId>googleformatter-maven-plugin</artifactId>
          <version>1.7.3</version>
          <executions>
            <execution>
              <id>reformat-sources</id>
              <configuration>
                <includeStale>false</includeStale>
                <style>GOOGLE</style>
                <formatMain>true</formatMain>
                <formatTest>true</formatTest>
                <filterModified>false</filterModified>
                <skip>false</skip>
                <fixImports>true</fixImports>
                <maxLineLength>120</maxLineLength>
              </configuration>
              <goals>
                <goal>format</goal>
              </goals>
              <phase>process-sources</phase>
            </execution>
          </executions>
        </plugin>
        <plugin>
           <groupId>org.apache.maven.plugins</groupId>
           <artifactId>maven-checkstyle-plugin</artifactId>
           <version>3.1.2</version>
           <configuration>
             <configLocation>./checkstyle/checkstyle.xml</configLocation>
               <includeTestSourceDirectory>true</includeTestSourceDirectory>
           </configuration>
           <dependencies>
            <dependency>
              <groupId>com.puppycrawl.tools</groupId>
              <artifactId>checkstyle</artifactId>
              <version>9.3</version>
            </dependency>
          </dependencies>
        </plugin>
        <plugin>
          <groupId>org.apache.maven.plugins</groupId>
          <artifactId>maven-release-plugin</artifactId>
          <version>2.5</version>
          <configuration>
            <arguments>-Dgpg.passphrase=${gpg.passphrase}</arguments>
          </configuration>
        </plugin>
        <plugin>
          <groupId>org.apache.maven.plugins</groupId>
          <artifactId>maven-compiler-plugin</artifactId>
          <configuration>
            <source>11</source>
            <target>11</target>
          </configuration>
        </plugin>
        <plugin>
          <groupId>org.apache.maven.plugins</groupId>
          <artifactId>maven-jar-plugin</artifactId>
          <version>${maven-jar-plugin.version}</version>
        </plugin>

        <!-- Test plugins -->
        <plugin>
          <groupId>org.apache.maven.plugins</groupId>
          <artifactId>maven-surefire-plugin</artifactId>
          <version>${maven-surefire.version}</version>
          <configuration>
            <includes>
              <include>org.openmetadata.catalog.resources.**.*.java</include>
              <include>org.openmetadata.catalog.util.*.java</include>
              <include>org.openmetadata.catalog.EnumBackwardCompatibilityTest</include>
            </includes>
          </configuration>
        </plugin>
        <plugin>
          <groupId>org.apache.maven.plugins</groupId>
          <artifactId>maven-failsafe-plugin</artifactId>
          <version>${maven-surefire.version}</version>
          <configuration>
            <includes>
              <include>**/*IT</include>
            </includes>
          </configuration>
          <executions>
            <execution>
              <goals>
                <goal>integration-test</goal>
                <goal>verify</goal>
              </goals>
            </execution>
          </executions>
        </plugin>
        <plugin>
          <groupId>org.apache.maven.plugins</groupId>
          <artifactId>maven-surefire-report-plugin</artifactId>
          <version>${maven-surefire.version}</version>
        </plugin>
        <plugin>
          <groupId>org.jacoco</groupId>
          <artifactId>jacoco-maven-plugin</artifactId>
          <version>${jacoco-plugin.version}</version>
        </plugin>
        <plugin>
          <groupId>org.sonarsource.scanner.maven</groupId>
          <artifactId>sonar-maven-plugin</artifactId>
          <version>${maven.sonar-plugin.version}</version>
        </plugin>
      </plugins>
    </pluginManagement>

    <plugins>
      <plugin>
        <groupId>org.apache.maven.plugins</groupId>
        <artifactId>maven-release-plugin</artifactId>
        <configuration>
          <autoVersionSubmodules>true</autoVersionSubmodules>
          <tagNameFormat>v@{project.version}</tagNameFormat>
        </configuration>
      </plugin>
      <plugin>
        <groupId>org.codehaus.mojo</groupId>
        <artifactId>versions-maven-plugin</artifactId>
        <version>2.5</version>
        <configuration>
          <generateBackupPoms>false</generateBackupPoms>
        </configuration>
      </plugin>
      <plugin>
        <groupId>org.sonatype.plugins</groupId>
        <artifactId>nexus-staging-maven-plugin</artifactId>
        <version>1.6.7</version>
        <extensions>true</extensions>
        <configuration>
          <serverId>ossrh</serverId>
          <nexusUrl>https://oss.sonatype.org/</nexusUrl>
          <autoReleaseAfterClose>false</autoReleaseAfterClose>
        </configuration>
      </plugin>
      <plugin>
        <artifactId>maven-dependency-plugin</artifactId>
        <version>2.0</version>
      </plugin>
    </plugins>
  </build>
</project><|MERGE_RESOLUTION|>--- conflicted
+++ resolved
@@ -68,12 +68,9 @@
     <commons-lang.version>2.6</commons-lang.version>
     <lombok.version>1.18.22</lombok.version>
     <tomcat-jdbc.version>10.0.8</tomcat-jdbc.version>
-<<<<<<< HEAD
-=======
     <!--  We need ElasticSearch client to be compatible with both ElasticSearch and AWS OpenSearch
     This compatability broken in 7.14, so lets keep this version pinned to 7.13.2
      -->
->>>>>>> d959a49f
     <elasticsearch.version>7.13.2</elasticsearch.version>
     <httpasyncclient.version>4.1.5</httpasyncclient.version>
     <openapiswagger.version>2.1.13</openapiswagger.version>
