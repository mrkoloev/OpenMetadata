/*
 *  Copyright 2021 Collate
 *  Licensed under the Apache License, Version 2.0 (the "License");
 *  you may not use this file except in compliance with the License.
 *  You may obtain a copy of the License at
 *  http://www.apache.org/licenses/LICENSE-2.0
 *  Unless required by applicable law or agreed to in writing, software
 *  distributed under the License is distributed on an "AS IS" BASIS,
 *  WITHOUT WARRANTIES OR CONDITIONS OF ANY KIND, either express or implied.
 *  See the License for the specific language governing permissions and
 *  limitations under the License.
 */

package org.openmetadata.service.jdbi3;

import static org.openmetadata.common.utils.CommonUtil.listOrEmpty;
import static org.openmetadata.common.utils.CommonUtil.nullOrEmpty;
import static org.openmetadata.schema.type.Include.ALL;
import static org.openmetadata.schema.type.Include.DELETED;
import static org.openmetadata.schema.type.Include.NON_DELETED;
import static org.openmetadata.schema.utils.EntityInterfaceUtil.quoteName;
import static org.openmetadata.service.Entity.ADMIN_USER_NAME;
import static org.openmetadata.service.Entity.DATA_PRODUCT;
import static org.openmetadata.service.Entity.DOMAIN;
import static org.openmetadata.service.Entity.FIELD_DATA_PRODUCTS;
import static org.openmetadata.service.Entity.FIELD_DELETED;
import static org.openmetadata.service.Entity.FIELD_DESCRIPTION;
import static org.openmetadata.service.Entity.FIELD_DISPLAY_NAME;
import static org.openmetadata.service.Entity.FIELD_DOMAIN;
import static org.openmetadata.service.Entity.FIELD_EXTENSION;
import static org.openmetadata.service.Entity.FIELD_FOLLOWERS;
import static org.openmetadata.service.Entity.FIELD_OWNER;
import static org.openmetadata.service.Entity.FIELD_TAGS;
import static org.openmetadata.service.Entity.FIELD_VOTES;
import static org.openmetadata.service.Entity.USER;
import static org.openmetadata.service.Entity.getEntityByName;
import static org.openmetadata.service.Entity.getEntityFields;
import static org.openmetadata.service.exception.CatalogExceptionMessage.csvNotSupported;
import static org.openmetadata.service.exception.CatalogExceptionMessage.entityNotFound;
import static org.openmetadata.service.util.EntityUtil.compareTagLabel;
import static org.openmetadata.service.util.EntityUtil.entityReferenceMatch;
import static org.openmetadata.service.util.EntityUtil.fieldAdded;
import static org.openmetadata.service.util.EntityUtil.fieldDeleted;
import static org.openmetadata.service.util.EntityUtil.fieldUpdated;
import static org.openmetadata.service.util.EntityUtil.getColumnField;
import static org.openmetadata.service.util.EntityUtil.getExtensionField;
import static org.openmetadata.service.util.EntityUtil.nextMajorVersion;
import static org.openmetadata.service.util.EntityUtil.nextVersion;
import static org.openmetadata.service.util.EntityUtil.objectMatch;
import static org.openmetadata.service.util.EntityUtil.tagLabelMatch;

import com.fasterxml.jackson.databind.JsonNode;
import com.fasterxml.jackson.databind.node.ObjectNode;
import com.google.common.cache.CacheBuilder;
import com.google.common.cache.CacheLoader;
import com.google.common.cache.LoadingCache;
import com.google.common.util.concurrent.UncheckedExecutionException;
import com.networknt.schema.JsonSchema;
import com.networknt.schema.ValidationMessage;
import java.io.IOException;
import java.net.URI;
import java.util.ArrayList;
import java.util.Collections;
import java.util.HashMap;
import java.util.HashSet;
import java.util.Iterator;
import java.util.List;
import java.util.Map;
import java.util.Map.Entry;
import java.util.Objects;
import java.util.Optional;
import java.util.Set;
import java.util.UUID;
import java.util.concurrent.ExecutionException;
import java.util.concurrent.TimeUnit;
import java.util.function.BiPredicate;
import java.util.function.Function;
import java.util.stream.Collectors;
import javax.annotation.CheckForNull;
import javax.json.JsonPatch;
import javax.ws.rs.core.Response.Status;
import javax.ws.rs.core.UriInfo;
import lombok.Getter;
import lombok.extern.slf4j.Slf4j;
import org.apache.commons.lang3.tuple.ImmutablePair;
import org.apache.commons.lang3.tuple.Pair;
import org.jdbi.v3.sqlobject.transaction.Transaction;
import org.openmetadata.common.utils.CommonUtil;
import org.openmetadata.schema.EntityInterface;
import org.openmetadata.schema.api.VoteRequest;
import org.openmetadata.schema.api.teams.CreateTeam;
import org.openmetadata.schema.entity.classification.Tag;
import org.openmetadata.schema.entity.data.GlossaryTerm;
import org.openmetadata.schema.entity.data.Table;
import org.openmetadata.schema.entity.teams.Team;
import org.openmetadata.schema.entity.teams.User;
import org.openmetadata.schema.type.ChangeDescription;
import org.openmetadata.schema.type.ChangeEvent;
import org.openmetadata.schema.type.Column;
import org.openmetadata.schema.type.EntityHistory;
import org.openmetadata.schema.type.EntityReference;
import org.openmetadata.schema.type.EventType;
import org.openmetadata.schema.type.FieldChange;
import org.openmetadata.schema.type.Include;
import org.openmetadata.schema.type.ProviderType;
import org.openmetadata.schema.type.Relationship;
import org.openmetadata.schema.type.TagLabel;
import org.openmetadata.schema.type.TagLabel.TagSource;
import org.openmetadata.schema.type.TaskDetails;
import org.openmetadata.schema.type.TaskType;
import org.openmetadata.schema.type.Votes;
import org.openmetadata.schema.type.csv.CsvImportResult;
import org.openmetadata.schema.utils.EntityInterfaceUtil;
import org.openmetadata.service.Entity;
import org.openmetadata.service.OpenMetadataApplicationConfig;
import org.openmetadata.service.TypeRegistry;
import org.openmetadata.service.exception.CatalogExceptionMessage;
import org.openmetadata.service.exception.EntityNotFoundException;
import org.openmetadata.service.exception.UnhandledServerException;
import org.openmetadata.service.jdbi3.CollectionDAO.EntityRelationshipRecord;
import org.openmetadata.service.jdbi3.CollectionDAO.EntityVersionPair;
import org.openmetadata.service.jdbi3.CollectionDAO.ExtensionRecord;
import org.openmetadata.service.resources.feeds.MessageParser.EntityLink;
import org.openmetadata.service.resources.tags.TagLabelUtil;
import org.openmetadata.service.util.EntityUtil;
import org.openmetadata.service.util.EntityUtil.Fields;
import org.openmetadata.service.util.FullyQualifiedName;
import org.openmetadata.service.util.JsonUtils;
import org.openmetadata.service.util.RestUtil;
import org.openmetadata.service.util.RestUtil.DeleteResponse;
import org.openmetadata.service.util.RestUtil.PatchResponse;
import org.openmetadata.service.util.RestUtil.PutResponse;
import org.openmetadata.service.util.ResultList;

/**
 * This is the base class used by Entity Resources to perform READ and WRITE operations to the backend database to
 * Create, Retrieve, Update, and Delete entities.
 *
 * <p>An entity has two types of fields - `attributes` and `relationships`.
 *
 * <ul>
 *   <li>The `attributes` are the core properties of the entity, example - entity id, name, fullyQualifiedName, columns
 *       for a table, etc.
 *   <li>The `relationships` are an associated between two entities, example - table belongs to a database, table has a
 *       tag, user owns a table, etc. All relationships are captured using {@code EntityReference}.
 * </ul>
 *
 * Entities are stored as JSON documents in the database. Each entity is stored in a separate table and is accessed
 * through a <i>Data Access Object</i> or <i>DAO</i> that corresponds to each of the entity. For example,
 * <i>table_entity</i> is the database table used to store JSON docs corresponding to <i>table</i> entity and {@link
 * org.openmetadata.service.jdbi3.CollectionDAO.TableDAO} is used as the DAO object to access the table_entity table.
 * All DAO objects for an entity are available in {@code daoCollection}. <br>
 * <br>
 * Relationships between entity is stored in a separate table that captures the edge - fromEntity, toEntity, and the
 * relationship name <i>entity_relationship</i> table and are supported by {@link
 * org.openmetadata.service.jdbi3.CollectionDAO.EntityRelationshipDAO} DAO object.
 *
 * <p>JSON document of an entity stores only <i>required</i> attributes of an entity. Some attributes such as
 * <i>href</i> are not stored and are created on the fly. <br>
 * <br>
 * Json document of an entity does not store relationships. As an example, JSON document for <i>table</i> entity does
 * not store the relationship <i>database</i> which is of type <i>EntityReference</i>. This is always retrieved from the
 * relationship table when required to ensure, the data stored is efficiently and consistently, and relationship
 * information does not become stale.
 */
@Slf4j
public abstract class EntityRepository<T extends EntityInterface> {
  public static final LoadingCache<Pair<String, String>, EntityInterface> CACHE_WITH_NAME =
      CacheBuilder.newBuilder()
          .maximumSize(5000)
          .expireAfterWrite(30, TimeUnit.SECONDS)
          .recordStats()
          .build(new EntityLoaderWithName());
  public static final LoadingCache<Pair<String, UUID>, EntityInterface> CACHE_WITH_ID =
      CacheBuilder.newBuilder()
          .maximumSize(5000)
          .expireAfterWrite(30, TimeUnit.SECONDS)
          .recordStats()
          .build(new EntityLoaderWithId());
  private final String collectionPath;
  private final Class<T> entityClass;
  @Getter protected final String entityType;
  @Getter protected final EntityDAO<T> dao;
  protected final CollectionDAO daoCollection;
  @Getter protected final Set<String> allowedFields;
  public final boolean supportsSoftDelete;
  @Getter protected final boolean supportsTags;
  @Getter protected final boolean supportsOwner;
  protected final boolean supportsFollower;
  protected final boolean supportsExtension;
  protected final boolean supportsVotes;
  @Getter protected final boolean supportsDomain;
  protected final boolean supportsDataProducts;
  protected boolean quoteFqn = false; // Entity fqns not hierarchical such user, teams, services need to be quoted

  /** Fields that can be updated during PATCH operation */
  @Getter private final Fields patchFields;

  /** Fields that can be updated during PUT operation */
  @Getter protected final Fields putFields;

  EntityRepository(
      String collectionPath,
      String entityType,
      Class<T> entityClass,
      EntityDAO<T> entityDAO,
      CollectionDAO collectionDAO,
      String patchFields,
      String putFields) {
    this.collectionPath = collectionPath;
    this.entityClass = entityClass;
    allowedFields = getEntityFields(entityClass);
    this.dao = entityDAO;
    this.daoCollection = collectionDAO;
    this.entityType = entityType;
    this.patchFields = getFields(patchFields);
    this.putFields = getFields(putFields);

    this.supportsTags = allowedFields.contains(FIELD_TAGS);
    if (supportsTags) {
      this.patchFields.addField(allowedFields, FIELD_TAGS);
      this.putFields.addField(allowedFields, FIELD_TAGS);
    }
    this.supportsOwner = allowedFields.contains(FIELD_OWNER);
    if (supportsOwner) {
      this.patchFields.addField(allowedFields, FIELD_OWNER);
      this.putFields.addField(allowedFields, FIELD_OWNER);
    }
    this.supportsSoftDelete = allowedFields.contains(FIELD_DELETED);
    this.supportsFollower = allowedFields.contains(FIELD_FOLLOWERS);
    if (supportsFollower) {
      this.patchFields.addField(allowedFields, FIELD_FOLLOWERS);
      this.putFields.addField(allowedFields, FIELD_FOLLOWERS);
    }
    this.supportsExtension = allowedFields.contains(FIELD_EXTENSION);
    if (supportsExtension) {
      this.patchFields.addField(allowedFields, FIELD_EXTENSION);
      this.putFields.addField(allowedFields, FIELD_EXTENSION);
    }
    this.supportsVotes = allowedFields.contains(FIELD_VOTES);
    this.supportsDomain = allowedFields.contains(FIELD_DOMAIN);
    if (supportsDomain) {
      this.patchFields.addField(allowedFields, FIELD_DOMAIN);
      this.putFields.addField(allowedFields, FIELD_DOMAIN);
    }
    this.supportsDataProducts = allowedFields.contains(FIELD_DATA_PRODUCTS);
  }

  /**
   * Set the requested fields in an entity. This is used for requesting specific fields in the object during GET
   * operations. It is also used during PUT and PATCH operations to set up fields that can be updated.
   */
  public abstract T setFields(T entity, Fields fields);

  /**
   * Set the requested fields in an entity. This is used for requesting specific fields in the object during GET
   * operations. It is also used during PUT and PATCH operations to set up fields that can be updated.
   */
  public abstract T clearFields(T entity, Fields fields);

  /**
   * This method is used for validating an entity to be created during POST, PUT, and PATCH operations and prepare the
   * entity with all the required attributes and relationships.
   *
   * <p>The implementation of this method must perform the following:
   *
   * <ol>
   *   <li>Prepare the values for attributes that are not required in the request but can be derived on the server side.
   *       Example - <i>>FullyQualifiedNames</i> of an entity can be derived from the hierarchy that an entity belongs
   *       to .
   *   <li>Validate all the attributes of an entity.
   *   <li>Validate all the relationships of an entity. As an example - during <i>table</i> creation, relationships such
   *       as <i>Tags</i>, <i>Owner</i>, <i>Database</i>a table belongs to are validated. During validation additional
   *       information that is not required in the create/update request are set up in the corresponding relationship
   *       fields.
   * </ol>
   *
   * At the end of this operation, entity is expected to be valid and fully constructed with all the fields that will be
   * sent as payload in the POST, PUT, and PATCH operations response.
   *
   * @see TableRepository#prepare(Table) for an example implementation
   */
  public abstract void prepare(T entity);

  /**
   * An entity is stored in the backend database as JSON document. The JSON includes some attributes of the entity and
   * does not include attributes such as <i>href</i>. The relationship fields of an entity is never stored in the JSON
   * document. It is always reconstructed based on relationship edges from the backend database. <br>
   * <br>
   * As an example, when <i>table</i> entity is stored, the attributes such as <i>href</i> and the relationships such as
   * <i>owner</i>, <i>database</i>, and <i>tags</i> are set to null. These attributes are restored back after the JSON
   * document is stored to be sent as response.
   *
   * @see TableRepository#storeEntity(Table, boolean) for an example implementation
   */
  public abstract void storeEntity(T entity, boolean update);

  /**
   * This method is called to store all the relationships of an entity. It is expected that all relationships are
   * already validated and completely setup before this method is called and no validation of relationships is required.
   *
   * @see TableRepository#storeRelationships(Table) for an example implementation
   */
  public abstract void storeRelationships(T entity);

  /**
   * This method is called to set inherited fields that an entity inherits from its parent.
   *
   * @see TableRepository#setInheritedFields(Table, Fields) for an example implementation
   */
  @SuppressWarnings("unused")
  public T setInheritedFields(T entity, Fields fields) {
    return entity;
  }

  /**
   * PATCH operations can't overwrite certain fields, such as entity ID, fullyQualifiedNames etc. Instead of throwing an
   * error, we take lenient approach of ignoring the user error and restore those attributes based on what is already
   * stored in the original entity.
   */
  public void restorePatchAttributes(T original, T updated) {
    /* Nothing to restore during PATCH */
  }

  /** Set fullyQualifiedName of an entity */
  public void setFullyQualifiedName(T entity) {
    entity.setFullyQualifiedName(quoteName(entity.getName()));
  }

  /** Update an entity based suggested description and tags in the task */
  public void update(TaskDetails task, EntityLink entityLink, String newValue, String user) {
    TaskType taskType = task.getType();
    T entity = getByName(null, entityLink.getEntityFQN(), getFields("tags"), Include.ALL, false);
    String origJson = JsonUtils.pojoToJson(entity);
    if (EntityUtil.isDescriptionTask(taskType) && entityLink.getFieldName().equals(FIELD_DESCRIPTION)) {
      entity.setDescription(newValue);
    } else if (supportsTags && EntityUtil.isTagTask(taskType) && entityLink.getFieldName().equals("tags")) {
      List<TagLabel> tags = JsonUtils.readObjects(newValue, TagLabel.class);
      entity.setTags(tags);
    } else {
      // Not supported
      throw new IllegalArgumentException(
          CatalogExceptionMessage.invalidFieldForTask(entityLink.getFieldName(), task.getType()));
    }
    String updatedEntityJson = JsonUtils.pojoToJson(entity);
    JsonPatch patch = JsonUtils.getJsonPatch(origJson, updatedEntityJson);
    patch(null, entity.getId(), user, patch);
  }

  /**
   * Initialize data from json files if seed data does not exist in corresponding tables. Seed data is stored under
   * openmetadata-service/src/main/resources/json/data/{entityType}
   *
   * <p>This method needs to be explicitly called, typically from initialize method. See {@link
   * org.openmetadata.service.resources.teams.RoleResource#initialize(OpenMetadataApplicationConfig)}
   */
  public void initSeedDataFromResources() throws IOException {
    List<T> entities = getEntitiesFromSeedData();
    for (T entity : entities) {
      initializeEntity(entity);
    }
  }

  public List<T> getEntitiesFromSeedData() throws IOException {
    return getEntitiesFromSeedData(String.format(".*json/data/%s/.*\\.json$", entityType));
  }

  public List<T> getEntitiesFromSeedData(String path) throws IOException {
    return getEntitiesFromSeedData(entityType, path, entityClass);
  }

  public static <U> List<U> getEntitiesFromSeedData(String entityType, String path, Class<U> clazz) throws IOException {
    List<U> entities = new ArrayList<>();
    List<String> jsonDataFiles = EntityUtil.getJsonDataResources(path);
    jsonDataFiles.forEach(
        jsonDataFile -> {
          try {
            String json = CommonUtil.getResourceAsStream(EntityRepository.class.getClassLoader(), jsonDataFile);
            json = json.replace("<separator>", Entity.SEPARATOR);
            entities.add(JsonUtils.readValue(json, clazz));
          } catch (Exception e) {
            LOG.warn("Failed to initialize the {} from file {}", entityType, jsonDataFile, e);
          }
        });
    return entities;
  }

  /** Initialize a given entity if it does not exist. */
  @Transaction
  public void initializeEntity(T entity) {
    String existingJson = dao.findJsonByFqn(entity.getFullyQualifiedName(), ALL);
    if (existingJson != null) {
      LOG.info("{} {} is already initialized", entityType, entity.getFullyQualifiedName());
      return;
    }

    LOG.info("{} {} is not initialized", entityType, entity.getFullyQualifiedName());
    entity.setUpdatedBy(ADMIN_USER_NAME);
    entity.setUpdatedAt(System.currentTimeMillis());
    entity.setId(UUID.randomUUID());
    create(null, entity);
    LOG.info("Created a new {} {}", entityType, entity.getFullyQualifiedName());
  }

  public EntityUpdater getUpdater(T original, T updated, Operation operation) {
    return new EntityUpdater(original, updated, operation);
  }

  @Transaction
  public final T get(UriInfo uriInfo, UUID id, Fields fields) {
    return get(uriInfo, id, fields, NON_DELETED, false);
  }

  /** Used for getting an entity with a set of requested fields */
  @Transaction
  public final T get(UriInfo uriInfo, UUID id, Fields fields, Include include, boolean fromCache) {
    if (!fromCache) {
      // Clear the cache and always get the entity from the database to ensure read-after-write consistency
      CACHE_WITH_ID.invalidate(new ImmutablePair<>(entityType, id));
    }
    // Find the entity from the cache. Set all the fields that are not already set
    T entity = find(id, include);
    setFieldsInternal(entity, fields);
    setInheritedFields(entity, fields);

    // Clone the entity from the cache and reset all the fields that are not already set
    // Cloning is necessary to ensure different threads making a call to this method don't
    // overwrite the fields of the entity being returned
    T entityClone = JsonUtils.readValue(JsonUtils.pojoToJson(entity), entityClass);
    clearFieldsInternal(entityClone, fields);
    return withHref(uriInfo, entityClone);
  }

  /** getReference is used for getting the entity references from the entity in the cache. */
  @Transaction
  public final EntityReference getReference(UUID id, Include include) throws EntityNotFoundException {
    return find(id, include).getEntityReference();
  }

  /**
   * Find method is used for getting an entity only with core fields stored as JSON without any relational fields set
   */
  @Transaction
  public T find(UUID id, Include include) throws EntityNotFoundException {
    try {
      @SuppressWarnings("unchecked")
      T entity = (T) CACHE_WITH_ID.get(new ImmutablePair<>(entityType, id));
      if (include == NON_DELETED && Boolean.TRUE.equals(entity.getDeleted())
          || include == DELETED && !Boolean.TRUE.equals(entity.getDeleted())) {
        throw new EntityNotFoundException(entityNotFound(entityType, id));
      }
      return entity;
    } catch (ExecutionException | UncheckedExecutionException e) {
      throw new EntityNotFoundException(entityNotFound(entityType, id));
    }
  }

  @Transaction
  public T getByName(UriInfo uriInfo, String fqn, Fields fields) {
    return getByName(uriInfo, fqn, fields, NON_DELETED, false);
  }

  @Transaction
  public final T getByName(UriInfo uriInfo, String fqn, Fields fields, Include include, boolean fromCache) {
    fqn = quoteFqn ? EntityInterfaceUtil.quoteName(fqn) : fqn;
    if (!fromCache) {
      // Clear the cache and always get the entity from the database to ensure read-after-write consistency
      CACHE_WITH_NAME.invalidate(new ImmutablePair<>(entityType, fqn));
    }
    // Find the entity from the cache. Set all the fields that are not already set
    T entity = findByName(fqn, include);
    setFieldsInternal(entity, fields);
    setInheritedFields(entity, fields);

    // Clone the entity from the cache and reset all the fields that are not already set
    // Cloning is necessary to ensure different threads making a call to this method don't
    // overwrite the fields of the entity being returned
    T entityClone = JsonUtils.readValue(JsonUtils.pojoToJson(entity), entityClass);
    clearFieldsInternal(entityClone, fields);
    return withHref(uriInfo, entityClone);
  }

  @Transaction
  public final EntityReference getReferenceByName(String fqn, Include include) {
    fqn = quoteFqn ? EntityInterfaceUtil.quoteName(fqn) : fqn;
    return findByName(fqn, include).getEntityReference();
  }

  @Transaction
  public T findByNameOrNull(String fqn, Include include) {
    try {
      return findByName(fqn, include);
    } catch (EntityNotFoundException e) {
      return null;
    }
  }

  /**
   * Find method is used for getting an entity only with core fields stored as JSON without any relational fields set
   */
  @Transaction
  public T findByName(String fqn, Include include) {
    fqn = quoteFqn ? EntityInterfaceUtil.quoteName(fqn) : fqn;
    try {
      @SuppressWarnings("unchecked")
      T entity = (T) CACHE_WITH_NAME.get(new ImmutablePair<>(entityType, fqn));
      if (include == NON_DELETED && Boolean.TRUE.equals(entity.getDeleted())
          || include == DELETED && !Boolean.TRUE.equals(entity.getDeleted())) {
        throw new EntityNotFoundException(entityNotFound(entityType, fqn));
      }
      return entity;
    } catch (ExecutionException | UncheckedExecutionException e) {
      throw new EntityNotFoundException(entityNotFound(entityType, fqn));
    }
  }

  @Transaction
  public final List<T> listAll(Fields fields, ListFilter filter) {
    // forward scrolling, if after == null then first page is being asked
    List<String> jsons = dao.listAfter(filter, Integer.MAX_VALUE, "");
    List<T> entities = new ArrayList<>();
    for (String json : jsons) {
      T entity = setFieldsInternal(JsonUtils.readValue(json, entityClass), fields);
      entity = clearFieldsInternal(entity, fields);
      entities.add(entity);
    }
    return entities;
  }

  @Transaction
  public ResultList<T> listAfter(UriInfo uriInfo, Fields fields, ListFilter filter, int limitParam, String after) {
    int total = dao.listCount(filter);
    List<T> entities = new ArrayList<>();
    if (limitParam > 0) {
      // forward scrolling, if after == null then first page is being asked
      List<String> jsons = dao.listAfter(filter, limitParam + 1, after == null ? "" : RestUtil.decodeCursor(after));

      for (String json : jsons) {
        T entity = setFieldsInternal(JsonUtils.readValue(json, entityClass), fields);
        entity = clearFieldsInternal(entity, fields);
        entities.add(withHref(uriInfo, entity));
      }

      String beforeCursor;
      String afterCursor = null;
      beforeCursor = after == null ? null : entities.get(0).getName();
      if (entities.size() > limitParam) { // If extra result exists, then next page exists - return after cursor
        entities.remove(limitParam);
        afterCursor = entities.get(limitParam - 1).getName();
      }
      return getResultList(entities, beforeCursor, afterCursor, total);
    } else {
      // limit == 0 , return total count of entity.
      return getResultList(entities, null, null, total);
    }
  }

  @Transaction
  public ResultList<T> listAfterWithSkipFailure(
      UriInfo uriInfo, Fields fields, ListFilter filter, int limitParam, String after) throws IOException {
    List<String> errors = new ArrayList<>();
    List<T> entities = new ArrayList<>();
    int beforeOffset = Integer.parseInt(RestUtil.decodeCursor(after));
    int currentOffset = beforeOffset;
    int total = dao.listCount(filter);
    if (limitParam > 0) {
      // forward scrolling, if after == null then first page is being asked
      List<String> jsons = dao.listAfterWithOffset(limitParam, currentOffset);

      for (String json : jsons) {
        try {
          T entity = setFieldsInternal(JsonUtils.readValue(json, entityClass), fields);
          entity = clearFieldsInternal(entity, fields);
          entities.add(withHref(uriInfo, entity));
        } catch (Exception e) {
          LOG.error("Failed in Set Fields for Entity with Json : {}", json);
          errors.add(json);
        }
      }
      currentOffset = currentOffset + limitParam;
      String newAfter = currentOffset > total ? null : String.valueOf(currentOffset);
      return getResultList(entities, errors, String.valueOf(beforeOffset), newAfter, total);
    } else {
      // limit == 0 , return total count of entity.
      return getResultList(entities, errors, null, null, total);
    }
  }

  @Transaction
  public ResultList<T> listBefore(UriInfo uriInfo, Fields fields, ListFilter filter, int limitParam, String before) {
    // Reverse scrolling - Get one extra result used for computing before cursor
    List<String> jsons = dao.listBefore(filter, limitParam + 1, RestUtil.decodeCursor(before));

    List<T> entities = new ArrayList<>();
    for (String json : jsons) {
      T entity = setFieldsInternal(JsonUtils.readValue(json, entityClass), fields);
      entity = clearFieldsInternal(entity, fields);
      entities.add(withHref(uriInfo, entity));
    }
    int total = dao.listCount(filter);

    String beforeCursor = null;
    String afterCursor;
    if (entities.size() > limitParam) { // If extra result exists, then previous page exists - return before cursor
      entities.remove(0);
      beforeCursor = entities.get(0).getName();
    }
    afterCursor = entities.get(entities.size() - 1).getName();
    return getResultList(entities, beforeCursor, afterCursor, total);
  }

  @Transaction
  public T getVersion(UUID id, String version) {
    Double requestedVersion = Double.parseDouble(version);
    String extension = EntityUtil.getVersionExtension(entityType, requestedVersion);

    // Get previous version from version history
    String json = daoCollection.entityExtensionDAO().getExtension(id.toString(), extension);
    if (json != null) {
      return JsonUtils.readValue(json, entityClass);
    }
    // If requested the latest version, return it from current version of the entity
    T entity = setFieldsInternal(dao.findEntityById(id, ALL), putFields);
    if (entity.getVersion().equals(requestedVersion)) {
      return entity;
    }
    throw EntityNotFoundException.byMessage(
        CatalogExceptionMessage.entityVersionNotFound(entityType, id, requestedVersion));
  }

  @Transaction
  public EntityHistory listVersions(UUID id) {
    T latest = setFieldsInternal(dao.findEntityById(id, ALL), putFields);
    String extensionPrefix = EntityUtil.getVersionExtensionPrefix(entityType);
    List<ExtensionRecord> records = daoCollection.entityExtensionDAO().getExtensions(id.toString(), extensionPrefix);
    List<EntityVersionPair> oldVersions = new ArrayList<>();
    records.forEach(r -> oldVersions.add(new EntityVersionPair(r)));
    oldVersions.sort(EntityUtil.compareVersion.reversed());

    final List<Object> allVersions = new ArrayList<>();
    allVersions.add(JsonUtils.pojoToJson(latest));
    oldVersions.forEach(version -> allVersions.add(version.getEntityJson()));
    return new EntityHistory().withEntityType(entityType).withVersions(allVersions);
  }

  public final T create(UriInfo uriInfo, T entity) {
    entity = withHref(uriInfo, createInternal(entity));
    postCreate(entity);
    return entity;
  }

  @Transaction
  public final T createInternal(T entity) {
    prepareInternal(entity);
    return createNewEntity(entity);
  }

  public void prepareInternal(T entity) {
    if (supportsTags) {
      entity.setTags(addDerivedTags(entity.getTags()));
      checkMutuallyExclusive(entity.getTags());
    }
    prepare(entity);
    setFullyQualifiedName(entity);
    validateExtension(entity);
    // Domain is already validated
  }

  public void storeRelationshipsInternal(T entity) {
    storeOwner(entity, entity.getOwner());
    applyTags(entity);
    storeDomain(entity, entity.getDomain());
    storeDataProducts(entity, entity.getDataProducts());
    storeRelationships(entity);
  }

  public T setFieldsInternal(T entity, Fields fields) {
    entity.setOwner(fields.contains(FIELD_OWNER) ? getOwner(entity) : entity.getOwner());
    entity.setTags(fields.contains(FIELD_TAGS) ? getTags(entity) : entity.getTags());
    entity.setExtension(fields.contains(FIELD_EXTENSION) ? getExtension(entity) : entity.getExtension());
    entity.setDomain(fields.contains(FIELD_DOMAIN) ? getDomain(entity) : entity.getDomain());
    entity.setDataProducts(fields.contains(FIELD_DATA_PRODUCTS) ? getDataProducts(entity) : entity.getDataProducts());
    entity.setFollowers(fields.contains(FIELD_FOLLOWERS) ? getFollowers(entity) : entity.getFollowers());
    setFields(entity, fields);
    return entity;
  }

  public T clearFieldsInternal(T entity, Fields fields) {
    entity.setOwner(fields.contains(FIELD_OWNER) ? entity.getOwner() : null);
    entity.setTags(fields.contains(FIELD_TAGS) ? entity.getTags() : null);
    entity.setExtension(fields.contains(FIELD_EXTENSION) ? entity.getExtension() : null);
    entity.setDomain(fields.contains(FIELD_DOMAIN) ? entity.getDomain() : null);
    entity.setDataProducts(fields.contains(FIELD_DATA_PRODUCTS) ? entity.getDataProducts() : null);
    entity.setFollowers(fields.contains(FIELD_FOLLOWERS) ? entity.getFollowers() : null);
    clearFields(entity, fields);
    return entity;
  }

  public final PutResponse<T> createOrUpdate(UriInfo uriInfo, T updated) {
    PutResponse<T> response = createOrUpdateInternal(uriInfo, updated);
    if (response.getStatus() == Status.CREATED) {
      postCreate(response.getEntity());
    } else if (response.getStatus() == Status.OK) {
      postUpdate(response.getEntity());
    }
    return response;
  }

  @Transaction
  public final PutResponse<T> createOrUpdateInternal(UriInfo uriInfo, T updated) {
    T original = JsonUtils.readValue(dao.findJsonByFqn(updated.getFullyQualifiedName(), ALL), entityClass);
    if (original == null) { // If an original entity does not exist then create it, else update
      return new PutResponse<>(Status.CREATED, withHref(uriInfo, createNewEntity(updated)), RestUtil.ENTITY_CREATED);
    }
    return update(uriInfo, original, updated);
  }

  @SuppressWarnings("unused")
  protected void postCreate(T entity) {
    // Override to perform any operation required after creation.
    // For example ingestion pipeline creates a pipeline in AirFlow.
  }

  @SuppressWarnings("unused")
  protected void postUpdate(T entity) {
    // Override to perform any operation required after an entity update.
    // For example ingestion pipeline creates a pipeline in AirFlow.
  }

  @Transaction
  public PutResponse<T> update(UriInfo uriInfo, T original, T updated) {
    // Get all the fields in the original entity that can be updated during PUT operation
    setFieldsInternal(original, putFields);

    // If the entity state is soft-deleted, recursively undelete the entity and it's children
    if (Boolean.TRUE.equals(original.getDeleted())) {
      restoreEntity(updated.getUpdatedBy(), entityType, original.getId());
    }

    // Update the attributes and relationships of an entity
    EntityUpdater entityUpdater = getUpdater(original, updated, Operation.PUT);
    entityUpdater.update();
    String change = entityUpdater.fieldsChanged() ? RestUtil.ENTITY_UPDATED : RestUtil.ENTITY_NO_CHANGE;
    setInheritedFields(updated, new Fields(allowedFields));
    return new PutResponse<>(Status.OK, withHref(uriInfo, updated), change);
  }

  @Transaction
  public final PatchResponse<T> patch(UriInfo uriInfo, UUID id, String user, JsonPatch patch) {
    // Get all the fields in the original entity that can be updated during PATCH operation
    T original = setFieldsInternal(dao.findEntityById(id), patchFields);
    setInheritedFields(original, patchFields);

    // Apply JSON patch to the original entity to get the updated entity
    T updated = JsonUtils.applyPatch(original, patch, entityClass);
    updated.setUpdatedBy(user);
    updated.setUpdatedAt(System.currentTimeMillis());

    prepareInternal(updated);
    populateOwner(updated.getOwner());
    restorePatchAttributes(original, updated);

    // Update the attributes and relationships of an entity
    EntityUpdater entityUpdater = getUpdater(original, updated, Operation.PATCH);
    entityUpdater.update();
    String change = entityUpdater.fieldsChanged() ? RestUtil.ENTITY_UPDATED : RestUtil.ENTITY_NO_CHANGE;
    return new PatchResponse<>(Status.OK, withHref(uriInfo, updated), change);
  }

  @Transaction
  public PutResponse<T> addFollower(String updatedBy, UUID entityId, UUID userId) {
    // Get entity
    T entity = dao.findEntityById(entityId);

    // Validate follower
    User user = daoCollection.userDAO().findEntityById(userId);
    if (Boolean.TRUE.equals(user.getDeleted())) {
      throw new IllegalArgumentException(CatalogExceptionMessage.deletedUser(userId));
    }

    // Add relationship
    addRelationship(userId, entityId, Entity.USER, entityType, Relationship.FOLLOWS);

    ChangeDescription change = new ChangeDescription().withPreviousVersion(entity.getVersion());
    fieldAdded(change, FIELD_FOLLOWERS, List.of(user.getEntityReference()));

    ChangeEvent changeEvent =
        new ChangeEvent()
            .withEntity(entity)
            .withChangeDescription(change)
            .withEventType(EventType.ENTITY_UPDATED)
            .withEntityType(entityType)
            .withEntityId(entityId)
            .withEntityFullyQualifiedName(entity.getFullyQualifiedName())
            .withUserName(updatedBy)
            .withTimestamp(System.currentTimeMillis())
            .withCurrentVersion(entity.getVersion())
            .withPreviousVersion(change.getPreviousVersion());

    return new PutResponse<>(Status.OK, changeEvent, RestUtil.ENTITY_FIELDS_CHANGED);
  }

  @Transaction
  public PutResponse<T> updateVote(String updatedBy, UUID entityId, VoteRequest request) {
    T originalEntity = dao.findEntityById(entityId);

    // Validate User
    User user = daoCollection.userDAO().findEntityByName(FullyQualifiedName.quoteName(updatedBy));
    UUID userId = user.getId();
    if (Boolean.TRUE.equals(user.getDeleted())) {
      throw new IllegalArgumentException(CatalogExceptionMessage.deletedUser(userId));
    }

    ChangeDescription change = new ChangeDescription().withPreviousVersion(originalEntity.getVersion());
    fieldUpdated(change, FIELD_VOTES, null, request.getUpdatedVoteType());

    // Add or Delete relationship
    if (request.getUpdatedVoteType() == VoteRequest.VoteType.UN_VOTED) {
      deleteRelationship(userId, Entity.USER, entityId, entityType, Relationship.VOTED);
    } else {
      addRelationship(
          userId,
          entityId,
          Entity.USER,
          entityType,
          Relationship.VOTED,
          JsonUtils.pojoToJson(request.getUpdatedVoteType()),
          false);
    }

    setFieldsInternal(originalEntity, new Fields(allowedFields, "votes"));
    ChangeEvent changeEvent =
        new ChangeEvent()
            .withEntity(originalEntity)
            .withChangeDescription(change)
            .withEventType(EventType.ENTITY_UPDATED)
            .withEntityType(entityType)
            .withEntityId(entityId)
            .withEntityFullyQualifiedName(originalEntity.getFullyQualifiedName())
            .withUserName(updatedBy)
            .withTimestamp(System.currentTimeMillis())
            .withCurrentVersion(originalEntity.getVersion())
            .withPreviousVersion(change.getPreviousVersion());

    return new PutResponse<>(Status.OK, changeEvent, RestUtil.ENTITY_FIELDS_CHANGED);
  }

  public final DeleteResponse<T> delete(String updatedBy, UUID id, boolean recursive, boolean hardDelete) {
    DeleteResponse<T> response = deleteInternal(updatedBy, id, recursive, hardDelete);
    postDelete(response.getEntity());
    return response;
  }

  public final DeleteResponse<T> deleteByName(String updatedBy, String name, boolean recursive, boolean hardDelete) {
    name = quoteFqn ? quoteName(name) : name;
    DeleteResponse<T> response = deleteInternalByName(updatedBy, name, recursive, hardDelete);
    postDelete(response.getEntity());
    return response;
  }

  protected void preDelete(T entity) {
    // Override this method to perform any operation required after deletion.
    // For example ingestion pipeline deletes a pipeline in AirFlow.
  }

  protected void postDelete(T entity) {
    // Override this method to perform any operation required after deletion.
    // For example ingestion pipeline deletes a pipeline in AirFlow.
  }

  private DeleteResponse<T> delete(String updatedBy, T original, boolean recursive, boolean hardDelete) {
    checkSystemEntityDeletion(original);
    preDelete(original);
    setFieldsInternal(original, putFields);
    deleteChildren(original.getId(), recursive, hardDelete, updatedBy);

    String changeType;
    T updated = get(null, original.getId(), putFields, ALL, false);
    //    clearFields(updated, Fields.EMPTY_FIELDS); // Clear the entity and set the fields again
    //    setFieldsInternal(updated, putFields); // we need service, database, databaseSchema to delete properly from
    // ES.
    if (supportsSoftDelete && !hardDelete) {
      updated.setUpdatedBy(updatedBy);
      updated.setUpdatedAt(System.currentTimeMillis());
      updated.setDeleted(true);
      EntityUpdater updater = getUpdater(original, updated, Operation.SOFT_DELETE);
      updater.update();
      changeType = RestUtil.ENTITY_SOFT_DELETED;
    } else {
      cleanup(updated);
      changeType = RestUtil.ENTITY_DELETED;
    }
    LOG.info("{} deleted {}", hardDelete ? "Hard" : "Soft", updated.getFullyQualifiedName());
    return new DeleteResponse<>(updated, changeType);
  }

  @Transaction
  public final DeleteResponse<T> deleteInternalByName(
      String updatedBy, String name, boolean recursive, boolean hardDelete) {
    // Validate entity
    T entity = dao.findEntityByName(name, ALL);
    return delete(updatedBy, entity, recursive, hardDelete);
  }

  @Transaction
  public final DeleteResponse<T> deleteInternal(String updatedBy, UUID id, boolean recursive, boolean hardDelete) {
    // Validate entity
    T entity = dao.findEntityById(id, ALL);
    return delete(updatedBy, entity, recursive, hardDelete);
  }

  private void deleteChildren(UUID id, boolean recursive, boolean hardDelete, String updatedBy) {
    // If an entity being deleted contains other **non-deleted** children entities, it can't be deleted
    List<EntityRelationshipRecord> childrenRecords =
        daoCollection
            .relationshipDAO()
            .findTo(
                id.toString(), entityType, List.of(Relationship.CONTAINS.ordinal(), Relationship.PARENT_OF.ordinal()));

    if (childrenRecords.isEmpty()) {
      System.out.println("No children to delete");
      return;
    }
    // Entity being deleted contains children entities
    if (!recursive) {
      throw new IllegalArgumentException(CatalogExceptionMessage.entityIsNotEmpty(entityType));
    }
    // Delete all the contained entities
    for (EntityRelationshipRecord entityRelationshipRecord : childrenRecords) {
      LOG.info(
          "Recursively {} deleting {} {}",
          hardDelete ? "hard" : "soft",
          entityRelationshipRecord.getType(),
          entityRelationshipRecord.getId());
      Entity.deleteEntity(
          updatedBy, entityRelationshipRecord.getType(), entityRelationshipRecord.getId(), true, hardDelete);
    }
  }

  protected void cleanup(T entityInterface) {
    String id = entityInterface.getId().toString();

    // Delete all the relationships to other entities
    daoCollection.relationshipDAO().deleteAll(id, entityType);

    // Delete all the field relationships to other entities
    daoCollection.fieldRelationshipDAO().deleteAllByPrefix(entityInterface.getFullyQualifiedName());

    // Delete all the extensions of entity
    daoCollection.entityExtensionDAO().deleteAll(id);

    // Delete all the tag labels
    daoCollection.tagUsageDAO().deleteTagLabelsByTargetPrefix(entityInterface.getFullyQualifiedName());

    // when the glossary and tag is deleted .. delete its usage
    daoCollection.tagUsageDAO().deleteTagLabelsByFqn(entityInterface.getFullyQualifiedName());
    // Delete all the usage data
    daoCollection.usageDAO().delete(id);

    // Delete the extension data storing custom properties
    removeExtension(entityInterface);

    // Delete all the threads that are about this entity
    Entity.getFeedRepository().deleteByAbout(entityInterface.getId());

    // Remove entity from the cache
    CACHE_WITH_ID.invalidate(new ImmutablePair<>(entityType, entityInterface.getId()));
    CACHE_WITH_NAME.invalidate(new ImmutablePair<>(entityType, entityInterface.getFullyQualifiedName()));

    // Finally, delete the entity
    dao.delete(id);
  }

  @Transaction
  public PutResponse<T> deleteFollower(String updatedBy, UUID entityId, UUID userId) {
    T entity = find(entityId, NON_DELETED);

    // Validate follower
    EntityReference user = Entity.getEntityReferenceById(Entity.USER, userId, NON_DELETED);

    // Remove follower
    deleteRelationship(userId, Entity.USER, entityId, entityType, Relationship.FOLLOWS);

    ChangeDescription change = new ChangeDescription().withPreviousVersion(entity.getVersion());
    fieldDeleted(change, FIELD_FOLLOWERS, List.of(user));

    ChangeEvent changeEvent =
        new ChangeEvent()
            .withEntity(entity)
            .withChangeDescription(change)
            .withEventType(EventType.ENTITY_UPDATED)
            .withEntityFullyQualifiedName(entity.getFullyQualifiedName())
            .withEntityType(entityType)
            .withEntityId(entityId)
            .withUserName(updatedBy)
            .withTimestamp(System.currentTimeMillis())
            .withCurrentVersion(entity.getVersion())
            .withPreviousVersion(change.getPreviousVersion());

    return new PutResponse<>(Status.OK, changeEvent, RestUtil.ENTITY_FIELDS_CHANGED);
  }

  public final ResultList<T> getResultList(List<T> entities, String beforeCursor, String afterCursor, int total) {
    return new ResultList<>(entities, beforeCursor, afterCursor, total);
  }

  public final ResultList<T> getResultList(
      List<T> entities, List<String> errors, String beforeCursor, String afterCursor, int total) {
    return new ResultList<>(entities, errors, beforeCursor, afterCursor, total);
  }

  private T createNewEntity(T entity) {
    storeEntity(entity, false);
    storeExtension(entity);
    storeRelationshipsInternal(entity);
    setInheritedFields(entity, new Fields(allowedFields));
    return entity;
  }

  protected void store(T entity, boolean update) {
    // Don't store owner, database, href and tags as JSON. Build it on the fly based on relationships
    entity.withHref(null);
    EntityReference owner = entity.getOwner();
    entity.setOwner(null);
    List<TagLabel> tags = entity.getTags();
    entity.setTags(null);
    EntityReference domain = entity.getDomain();
    entity.setDomain(null);
    List<EntityReference> dataProducts = entity.getDataProducts();
    entity.setDataProducts(null);
    List<EntityReference> followers = entity.getFollowers();
    entity.setFollowers(null);

    if (update) {
      dao.update(entity.getId(), entity.getFullyQualifiedName(), JsonUtils.pojoToJson(entity));
      LOG.info("Updated {}:{}:{}", entityType, entity.getId(), entity.getFullyQualifiedName());
      CACHE_WITH_ID.invalidate(new ImmutablePair<>(entityType, entity.getId()));
      CACHE_WITH_NAME.invalidate(new ImmutablePair<>(entityType, entity.getFullyQualifiedName()));
    } else {
      dao.insert(entity, entity.getFullyQualifiedName());
      LOG.info("Created {}:{}:{}", entityType, entity.getId(), entity.getFullyQualifiedName());
    }

    // Restore the relationships
    entity.setOwner(owner);
    entity.setTags(tags);
    entity.setDomain(domain);
    entity.setDataProducts(dataProducts);
    entity.setFollowers(followers);
  }

  protected void storeTimeSeries(
      String fqn, String extension, String jsonSchema, String entityJson, Long timestamp, boolean update) {
    if (update) {
      daoCollection.entityExtensionTimeSeriesDao().update(fqn, extension, entityJson, timestamp);
    } else {
      daoCollection.entityExtensionTimeSeriesDao().insert(fqn, extension, jsonSchema, entityJson);
    }
  }

  protected void storeTimeSeriesWithOperation(
      String fqn,
      String extension,
      String jsonSchema,
      String entityJson,
      Long timestamp,
      String operation,
      boolean update) {
    if (update) {
      daoCollection
          .entityExtensionTimeSeriesDao()
          .updateExtensionByOperation(fqn, extension, entityJson, timestamp, operation);
    } else {
      daoCollection.entityExtensionTimeSeriesDao().insert(fqn, extension, jsonSchema, entityJson);
    }
  }

  public String getExtensionAtTimestamp(String fqn, String extension, Long timestamp) {
    return daoCollection.entityExtensionTimeSeriesDao().getExtensionAtTimestamp(fqn, extension, timestamp);
  }

  public String getExtensionAtTimestampWithOperation(String fqn, String extension, Long timestamp, String operation) {
    return daoCollection
        .entityExtensionTimeSeriesDao()
        .getExtensionAtTimestampWithOperation(fqn, extension, timestamp, operation);
  }

  public String getLatestExtensionFromTimeseries(String fqn, String extension) {
    return daoCollection.entityExtensionTimeSeriesDao().getLatestExtension(fqn, extension);
  }

  public List<String> getResultsFromAndToTimestamps(
      String fullyQualifiedName, String extension, Long startTs, Long endTs) {
    return getResultsFromAndToTimestamps(
        fullyQualifiedName, extension, startTs, endTs, CollectionDAO.EntityExtensionTimeSeriesDAO.OrderBy.DESC);
  }

  public List<String> getResultsFromAndToTimestamps(
      String fqn,
      String extension,
      Long startTs,
      Long endTs,
      CollectionDAO.EntityExtensionTimeSeriesDAO.OrderBy orderBy) {
    return daoCollection
        .entityExtensionTimeSeriesDao()
        .listBetweenTimestampsByOrder(fqn, extension, startTs, endTs, orderBy);
  }

  public void deleteExtensionAtTimestamp(String fqn, String extension, Long timestamp) {
    daoCollection.entityExtensionTimeSeriesDao().deleteAtTimestamp(fqn, extension, timestamp);
  }

  public void deleteExtensionBeforeTimestamp(String fqn, String extension, Long timestamp) {
    daoCollection.entityExtensionTimeSeriesDao().deleteBeforeTimestamp(fqn, extension, timestamp);
  }

  public void validateExtension(T entity) {
    if (entity.getExtension() == null) {
      return;
    }

    JsonNode jsonNode = JsonUtils.valueToTree(entity.getExtension());
    Iterator<Entry<String, JsonNode>> customFields = jsonNode.fields();
    while (customFields.hasNext()) {
      Entry<String, JsonNode> entry = customFields.next();
      String fieldName = entry.getKey();
      JsonNode fieldValue = entry.getValue();

      // Validate the customFields using jsonSchema
      JsonSchema jsonSchema = TypeRegistry.instance().getSchema(entityType, fieldName);
      if (jsonSchema == null) {
        throw new IllegalArgumentException(CatalogExceptionMessage.unknownCustomField(fieldName));
      }
      Set<ValidationMessage> validationMessages = jsonSchema.validate(fieldValue);
      if (!validationMessages.isEmpty()) {
        throw new IllegalArgumentException(
            CatalogExceptionMessage.jsonValidationError(fieldName, validationMessages.toString()));
      }
    }
  }

  public void storeExtension(EntityInterface entity) {
    JsonNode jsonNode = JsonUtils.valueToTree(entity.getExtension());
    Iterator<Entry<String, JsonNode>> customFields = jsonNode.fields();
    while (customFields.hasNext()) {
      Entry<String, JsonNode> entry = customFields.next();
      String fieldName = entry.getKey();
      JsonNode value = entry.getValue();
      storeCustomProperty(entity, fieldName, value);
    }
  }

  public void removeExtension(EntityInterface entity) {
    JsonNode jsonNode = JsonUtils.valueToTree(entity.getExtension());
    Iterator<Entry<String, JsonNode>> customFields = jsonNode.fields();
    while (customFields.hasNext()) {
      Entry<String, JsonNode> entry = customFields.next();
      removeCustomProperty(entity, entry.getKey());
    }
  }

  private void storeCustomProperty(EntityInterface entity, String fieldName, JsonNode value) {
    String fieldFQN = TypeRegistry.getCustomPropertyFQN(entityType, fieldName);
    daoCollection
        .entityExtensionDAO()
        .insert(entity.getId().toString(), fieldFQN, "customFieldSchema", JsonUtils.pojoToJson(value));
  }

  private void removeCustomProperty(EntityInterface entity, String fieldName) {
    String fieldFQN = TypeRegistry.getCustomPropertyFQN(entityType, fieldName);
    daoCollection.entityExtensionDAO().delete(entity.getId().toString(), fieldFQN);
  }

<<<<<<< HEAD
  public Object getExtension(T entity) throws JsonProcessingException {
=======
  public Object getExtension(T entity) {
    if (!supportsExtension || entity.getExtension() != null) {
      return entity.getExtension();
    }
>>>>>>> 71df43fd
    String fieldFQNPrefix = TypeRegistry.getCustomPropertyFQNPrefix(entityType);
    List<ExtensionRecord> records =
        daoCollection.entityExtensionDAO().getExtensions(entity.getId().toString(), fieldFQNPrefix);
    if (records.isEmpty()) {
      return null;
    }
    ObjectNode objectNode = JsonUtils.getObjectNode();
    for (ExtensionRecord extensionRecord : records) {
      String fieldName = TypeRegistry.getPropertyName(extensionRecord.getExtensionName());
      objectNode.set(fieldName, JsonUtils.readTree(extensionRecord.getExtensionJson()));
    }
    return objectNode;
  }

  /** Validate given list of tags and add derived tags to it */
  public final List<TagLabel> addDerivedTags(List<TagLabel> tagLabels) {
    if (nullOrEmpty(tagLabels)) {
      return tagLabels;
    }

    List<TagLabel> updatedTagLabels = new ArrayList<>();
    EntityUtil.mergeTags(updatedTagLabels, tagLabels);
    for (TagLabel tagLabel : tagLabels) {
      EntityUtil.mergeTags(updatedTagLabels, getDerivedTags(tagLabel));
    }
    updatedTagLabels.sort(compareTagLabel);
    return updatedTagLabels;
  }

  /** Get tags associated with a given set of tags */
  private List<TagLabel> getDerivedTags(TagLabel tagLabel) {
    if (tagLabel.getSource() == TagLabel.TagSource.GLOSSARY) { // Related tags are only supported for Glossary
      List<TagLabel> derivedTags = daoCollection.tagUsageDAO().getTags(tagLabel.getTagFQN());
      derivedTags.forEach(tag -> tag.setLabelType(TagLabel.LabelType.DERIVED));
      return derivedTags;
    }
    return Collections.emptyList();
  }

  protected void applyTags(T entity) {
    if (supportsTags) {
      // Add entity level tags by adding tag to the entity relationship
      applyTags(entity.getTags(), entity.getFullyQualifiedName());
    }
  }

  /** Apply tags {@code tagLabels} to the entity or field identified by {@code targetFQN} */
  public void applyTags(List<TagLabel> tagLabels, String targetFQN) {
    for (TagLabel tagLabel : listOrEmpty(tagLabels)) {
      if (tagLabel.getSource() == TagSource.CLASSIFICATION) {
        Tag tag = daoCollection.tagDAO().findEntityByName(tagLabel.getTagFQN());
        tagLabel.withDescription(tag.getDescription());
        tagLabel.setSource(TagSource.CLASSIFICATION);
      } else if (tagLabel.getSource() == TagLabel.TagSource.GLOSSARY) {
        GlossaryTerm term = daoCollection.glossaryTermDAO().findEntityByName(tagLabel.getTagFQN(), NON_DELETED);
        tagLabel.withDescription(term.getDescription());
        tagLabel.setSource(TagLabel.TagSource.GLOSSARY);
      }

      // Apply tagLabel to targetFQN that identifies an entity or field
      daoCollection
          .tagUsageDAO()
          .applyTag(
              tagLabel.getSource().ordinal(),
              tagLabel.getTagFQN(),
              tagLabel.getTagFQN(),
              targetFQN,
              tagLabel.getLabelType().ordinal(),
              tagLabel.getState().ordinal());
    }
  }

  void checkMutuallyExclusive(List<TagLabel> tagLabels) {
    Map<String, TagLabel> map = new HashMap<>();
    for (TagLabel tagLabel : listOrEmpty(tagLabels)) {
      // When two tags have the same parent that is mutuallyExclusive, then throw an error
      String parentFqn = FullyQualifiedName.getParentFQN(tagLabel.getTagFQN());
      TagLabel stored = map.put(parentFqn, tagLabel);
      if (stored != null && TagLabelUtil.mutuallyExclusive(tagLabel)) {
        throw new IllegalArgumentException(CatalogExceptionMessage.mutuallyExclusiveLabels(tagLabel, stored));
      }
    }
  }

  protected List<TagLabel> getTags(T entity) {
    return !supportsTags || !nullOrEmpty(entity.getTags()) ? entity.getTags() : getTags(entity.getFullyQualifiedName());
  }

  protected List<TagLabel> getTags(String fqn) {
    return !supportsTags ? null : daoCollection.tagUsageDAO().getTags(fqn);
  }

  protected List<EntityReference> getFollowers(T entity) {
    if (!supportsFollower || entity == null) {
      return Collections.emptyList();
    }
    return !nullOrEmpty(entity.getFollowers())
        ? entity.getFollowers()
        : findFrom(entity.getId(), entityType, Relationship.FOLLOWS, Entity.USER);
  }

  protected Votes getVotes(T entity) {
    if (!supportsVotes || entity == null) {
      return new Votes();
    }
    List<EntityReference> upVoters = new ArrayList<>();
    List<EntityReference> downVoters = new ArrayList<>();
    List<EntityRelationshipRecord> records =
        findFromRecords(entity.getId(), entityType, Relationship.VOTED, Entity.USER);
    for (EntityRelationshipRecord entityRelationshipRecord : records) {
      VoteRequest.VoteType type;
      type = JsonUtils.readValue(entityRelationshipRecord.getJson(), VoteRequest.VoteType.class);
      EntityReference user = Entity.getEntityReferenceById(Entity.USER, entityRelationshipRecord.getId(), ALL);
      if (type == VoteRequest.VoteType.VOTED_UP) {
        upVoters.add(user);
      } else if (type == VoteRequest.VoteType.VOTED_DOWN) {
        downVoters.add(user);
      }
    }
    return new Votes()
        .withUpVotes(upVoters.size())
        .withDownVotes(downVoters.size())
        .withUpVoters(upVoters)
        .withDownVoters(downVoters);
  }

  public T withHref(UriInfo uriInfo, T entity) {
    if (uriInfo == null) {
      return entity;
    }
    return entity.withHref(getHref(uriInfo, entity.getId()));
  }

  public URI getHref(UriInfo uriInfo, UUID id) {
    return RestUtil.getHref(uriInfo, collectionPath, id);
  }

  public PutResponse<T> restoreEntity(String updatedBy, String entityType, UUID id) {
    // If an entity being restored contains other **deleted** children entities, restore them
    List<EntityRelationshipRecord> records =
        daoCollection.relationshipDAO().findTo(id.toString(), entityType, Relationship.CONTAINS.ordinal());

    if (!records.isEmpty()) {
      // Restore all the contained entities
      for (EntityRelationshipRecord entityRelationshipRecord : records) {
        LOG.info("Recursively restoring {} {}", entityRelationshipRecord.getType(), entityRelationshipRecord.getId());
        Entity.restoreEntity(updatedBy, entityRelationshipRecord.getType(), entityRelationshipRecord.getId());
      }
    }

    // Finally set entity deleted flag to false
    LOG.info("Restoring the {} {}", entityType, id);
    T original = dao.findEntityById(id, DELETED);
    setFieldsInternal(original, putFields);
    T updated = JsonUtils.readValue(JsonUtils.pojoToJson(original), entityClass);
    updated.setUpdatedBy(updatedBy);
    updated.setUpdatedAt(System.currentTimeMillis());
    EntityUpdater updater = getUpdater(original, updated, Operation.PUT);
    updater.update();
    String change = updater.fieldsChanged() ? RestUtil.ENTITY_UPDATED : RestUtil.ENTITY_NO_CHANGE;
    return new PutResponse<>(Status.OK, updated, change);
  }

  public void addRelationship(UUID fromId, UUID toId, String fromEntity, String toEntity, Relationship relationship) {
    addRelationship(fromId, toId, fromEntity, toEntity, relationship, false);
  }

  public void addRelationship(
      UUID fromId, UUID toId, String fromEntity, String toEntity, Relationship relationship, boolean bidirectional) {
    addRelationship(fromId, toId, fromEntity, toEntity, relationship, null, bidirectional);
  }

  public void addRelationship(
      UUID fromId,
      UUID toId,
      String fromEntity,
      String toEntity,
      Relationship relationship,
      String json,
      boolean bidirectional) {
    UUID from = fromId;
    UUID to = toId;
    if (bidirectional && fromId.compareTo(toId) > 0) {
      // For bidirectional relationship, instead of adding two row fromId -> toId and toId -> fromId, just add one
      // row where fromId is alphabetically less than toId
      from = toId;
      to = fromId;
    }
    daoCollection.relationshipDAO().insert(from, to, fromEntity, toEntity, relationship.ordinal(), json);
  }

  public final void bulkAddToRelationship(
      UUID fromId, List<UUID> toId, String fromEntity, String toEntity, Relationship relationship) {
    daoCollection
        .relationshipDAO()
        .bulkInsertToRelationship(fromId, toId, fromEntity, toEntity, relationship.ordinal());
  }

  public List<EntityReference> findBoth(UUID entity1, String entityType1, Relationship relationship, String entity2) {
    // Find bidirectional relationship
    List<EntityReference> ids = new ArrayList<>();
    ids.addAll(findFrom(entity1, entityType1, relationship, entity2));
    ids.addAll(findTo(entity1, entityType1, relationship, entity2));
    return ids;
  }

  public List<EntityReference> findFrom(
      UUID toId, String toEntityType, Relationship relationship, String fromEntityType) {
    List<EntityRelationshipRecord> records = findFromRecords(toId, toEntityType, relationship, fromEntityType);
    return EntityUtil.getEntityReferences(records);
  }

  public List<EntityRelationshipRecord> findFromRecords(
      UUID toId, String toEntityType, Relationship relationship, String fromEntityType) {
    // When fromEntityType is null, all the relationships from any entity is returned
    return fromEntityType == null
        ? daoCollection.relationshipDAO().findFrom(toId.toString(), toEntityType, relationship.ordinal())
        : daoCollection
            .relationshipDAO()
            .findFrom(toId.toString(), toEntityType, relationship.ordinal(), fromEntityType);
  }

  public EntityReference getContainer(UUID toId) {
    return getFromEntityRef(toId, Relationship.CONTAINS, null, true);
  }

  public EntityReference getFromEntityRef(
      UUID toId, Relationship relationship, String fromEntityType, boolean mustHaveRelationship) {
    List<EntityRelationshipRecord> records = findFromRecords(toId, entityType, relationship, fromEntityType);
    ensureSingleRelationship(entityType, toId, records, relationship.value(), mustHaveRelationship);
    return !records.isEmpty()
        ? Entity.getEntityReferenceById(records.get(0).getType(), records.get(0).getId(), ALL)
        : null;
  }

  public EntityReference getToEntityRef(
      UUID fromId, Relationship relationship, String toEntityType, boolean mustHaveRelationship) {
    List<EntityRelationshipRecord> records = findToRecords(fromId, entityType, relationship, toEntityType);
    ensureSingleRelationship(entityType, fromId, records, relationship.value(), mustHaveRelationship);
    return !records.isEmpty()
        ? Entity.getEntityReferenceById(records.get(0).getType(), records.get(0).getId(), ALL)
        : null;
  }

  public void ensureSingleRelationship(
      String entityType, UUID id, List<?> relations, String relationshipName, boolean mustHaveRelationship) {
    // An entity can have only one container
    if (mustHaveRelationship && relations.isEmpty()) {
      throw new UnhandledServerException(CatalogExceptionMessage.entityTypeNotFound(entityType));
    }
    if (!mustHaveRelationship && relations.isEmpty()) {
      return;
    }
    if (relations.size() != 1) {
      LOG.warn("Possible database issues - multiple relations {} for entity {}:{}", relationshipName, entityType, id);
    }
  }

  public final List<EntityReference> findTo(
      UUID fromId, String fromEntityType, Relationship relationship, String toEntityType) {
    // When toEntityType is null, all the relationships to any entity is returned
    List<EntityRelationshipRecord> records = findToRecords(fromId, fromEntityType, relationship, toEntityType);
    return EntityUtil.getEntityReferences(records);
  }

  public final List<EntityRelationshipRecord> findToRecords(
      UUID fromId, String fromEntityType, Relationship relationship, String toEntityType) {
    // When toEntityType is null, all the relationships to any entity is returned
    return toEntityType == null
        ? daoCollection.relationshipDAO().findTo(fromId.toString(), fromEntityType, relationship.ordinal())
        : daoCollection
            .relationshipDAO()
            .findTo(fromId.toString(), fromEntityType, relationship.ordinal(), toEntityType);
  }

  public void deleteRelationship(
      UUID fromId, String fromEntityType, UUID toId, String toEntityType, Relationship relationship) {
    daoCollection
        .relationshipDAO()
        .delete(fromId.toString(), fromEntityType, toId.toString(), toEntityType, relationship.ordinal());
  }

  public void deleteTo(UUID toId, String toEntityType, Relationship relationship, String fromEntityType) {
    daoCollection.relationshipDAO().deleteTo(toId.toString(), toEntityType, relationship.ordinal(), fromEntityType);
  }

  public void deleteFrom(UUID fromId, String fromEntityType, Relationship relationship, String toEntityType) {
    // Remove relationships from original
    daoCollection.relationshipDAO().deleteFrom(fromId.toString(), fromEntityType, relationship.ordinal(), toEntityType);
  }

  public void validateUsers(List<EntityReference> entityReferences) {
    if (entityReferences != null) {
      for (EntityReference entityReference : entityReferences) {
        EntityReference ref =
            entityReference.getId() != null
                ? Entity.getEntityReferenceById(USER, entityReference.getId(), ALL)
                : Entity.getEntityReferenceByName(USER, entityReference.getFullyQualifiedName(), ALL);
        EntityUtil.copy(ref, entityReference);
      }
      entityReferences.sort(EntityUtil.compareEntityReference);
    }
  }

  public void validateRoles(List<EntityReference> roles) {
    if (roles != null) {
      for (EntityReference entityReference : roles) {
        EntityReference ref = Entity.getEntityReferenceById(Entity.ROLE, entityReference.getId(), ALL);
        EntityUtil.copy(ref, entityReference);
      }
      roles.sort(EntityUtil.compareEntityReference);
    }
  }

  void validatePolicies(List<EntityReference> policies) {
    if (policies != null) {
      for (EntityReference entityReference : policies) {
        EntityReference ref = Entity.getEntityReferenceById(Entity.POLICY, entityReference.getId(), ALL);
        EntityUtil.copy(ref, entityReference);
      }
      policies.sort(EntityUtil.compareEntityReference);
    }
  }

  public EntityReference getOwner(T entity) {
    return !supportsOwner || entity.getOwner() != null
        ? entity.getOwner()
        : getFromEntityRef(entity.getId(), Relationship.OWNS, null, false);
  }

  public EntityReference getDomain(T entity) {
    return entity.getDomain() != null
        ? entity.getDomain()
        : getFromEntityRef(entity.getId(), Relationship.HAS, DOMAIN, false);
  }

  private List<EntityReference> getDataProducts(T entity) {
    if (!supportsDataProducts || nullOrEmpty(entity.getDataProducts())) {
      return entity.getDataProducts();
    }
    return findFrom(entity.getId(), entityType, Relationship.HAS, DATA_PRODUCT);
  }

  public EntityReference getOwner(EntityReference ref) {
    return !supportsOwner ? null : Entity.getEntityReferenceById(ref.getType(), ref.getId(), ALL);
  }

  protected void populateOwner(EntityReference owner) {
    if (owner == null) {
      return;
    }
    EntityReference ref = validateOwner(owner);
    EntityUtil.copy(ref, owner);
  }

  protected void storeOwner(T entity, EntityReference owner) {
    if (supportsOwner && owner != null) {
      // Add relationship owner --- owns ---> ownedEntity
      LOG.info(
          "Adding owner {}:{} for entity {}:{}",
          owner.getType(),
          owner.getFullyQualifiedName(),
          entityType,
          entity.getId());
      addRelationship(owner.getId(), entity.getId(), owner.getType(), entityType, Relationship.OWNS);
    }
  }

  protected void storeDomain(T entity, EntityReference domain) {
    if (supportsDomain && domain != null) {
      // Add relationship domain --- has ---> entity
      LOG.info("Adding domain {} for entity {}:{}", domain.getFullyQualifiedName(), entityType, entity.getId());
      addRelationship(domain.getId(), entity.getId(), Entity.DOMAIN, entityType, Relationship.HAS);
    }
  }

  protected void storeDataProducts(T entity, List<EntityReference> dataProducts) {
    if (supportsDataProducts && !nullOrEmpty(dataProducts)) {
      for (EntityReference dataProduct : dataProducts) {
        // Add relationship dataProduct --- has ---> entity
        LOG.info(
            "Adding dataProduct {} for entity {}:{}", dataProduct.getFullyQualifiedName(), entityType, entity.getId());
        addRelationship(dataProduct.getId(), entity.getId(), Entity.DATA_PRODUCT, entityType, Relationship.HAS);
      }
    }
  }

  /** Remove owner relationship for a given entity */
  private void removeOwner(T entity, EntityReference owner) {
    if (EntityUtil.getId(owner) != null) {
      LOG.info("Removing owner {}:{} for entity {}", owner.getType(), owner.getFullyQualifiedName(), entity.getId());
      deleteRelationship(owner.getId(), owner.getType(), entity.getId(), entityType, Relationship.OWNS);
    }
  }

  public void updateOwner(T ownedEntity, EntityReference originalOwner, EntityReference newOwner) {
    // TODO inefficient use replace instead of delete and add and check for orig and new owners being the same
    removeOwner(ownedEntity, originalOwner);
    storeOwner(ownedEntity, newOwner);
  }

  public final Fields getFields(String fields) {
    if ("*".equals(fields)) {
      return new Fields(allowedFields, String.join(",", allowedFields));
    }
    return new Fields(allowedFields, fields);
  }

  protected final Fields getFields(Set<String> fields) {
    return new Fields(allowedFields, fields);
  }

  public final Set<String> getCommonFields(Set<String> input) {
    Set<String> result = new HashSet<>();
    for (String field : input) {
      if (allowedFields.contains(field)) {
        result.add(field);
      }
    }
    return result;
  }

  public final Set<String> getAllowedFieldsCopy() {
    return new HashSet<>(allowedFields);
  }

  protected String getCustomPropertyFQNPrefix(String entityType) {
    return FullyQualifiedName.build(entityType, "customProperties");
  }

  protected String getCustomPropertyFQN(String entityType, String propertyName) {
    return FullyQualifiedName.build(entityType, "customProperties", propertyName);
  }

  protected List<EntityReference> getIngestionPipelines(T service) {
    List<EntityRelationshipRecord> pipelines =
        findToRecords(service.getId(), entityType, Relationship.CONTAINS, Entity.INGESTION_PIPELINE);
    List<EntityReference> ingestionPipelines = new ArrayList<>();
    for (EntityRelationshipRecord entityRelationshipRecord : pipelines) {
      ingestionPipelines.add(
          Entity.getEntityReferenceById(Entity.INGESTION_PIPELINE, entityRelationshipRecord.getId(), ALL));
    }
    return ingestionPipelines;
  }

  protected void checkSystemEntityDeletion(T entity) {
    if (ProviderType.SYSTEM.equals(entity.getProvider())) { // System provided entity can't be deleted
      throw new IllegalArgumentException(
          CatalogExceptionMessage.systemEntityDeleteNotAllowed(entity.getName(), entityType));
    }
  }

  public EntityReference validateOwner(EntityReference owner) {
    if (owner == null) {
      return null;
    }
    // Entities can be only owned by team of type 'group'
    if (owner.getType().equals(Entity.TEAM)) {
      Team team = Entity.getEntity(Entity.TEAM, owner.getId(), "", ALL);
      if (!team.getTeamType().equals(CreateTeam.TeamType.GROUP)) {
        throw new IllegalArgumentException(CatalogExceptionMessage.invalidTeamOwner(team.getTeamType()));
      }
      return team.getEntityReference();
    }
    return Entity.getEntityReferenceById(owner.getType(), owner.getId(), ALL);
  }

  public EntityReference validateDomain(String domainFqn) {
    if (!supportsDomain || domainFqn == null) {
      return null;
    }
    return Entity.getEntityReferenceByName(Entity.DOMAIN, domainFqn, NON_DELETED);
  }

  /** Override this method to support downloading CSV functionality */
  public String exportToCsv(String name, String user) throws IOException {
    throw new IllegalArgumentException(csvNotSupported(entityType));
  }

  /** Load CSV provided for bulk upload */
  public CsvImportResult importFromCsv(String name, String csv, boolean dryRun, String user) throws IOException {
    throw new IllegalArgumentException(csvNotSupported(entityType));
  }

  public List<TagLabel> getAllTags(EntityInterface entity) {
    return entity.getTags();
  }

  public enum Operation {
    PUT,
    PATCH,
    SOFT_DELETE;

    public boolean isPatch() {
      return this == PATCH;
    }

    public boolean isPut() {
      return this == PUT;
    }

    public boolean isDelete() {
      return this == SOFT_DELETE;
    }
  }

  /**
   * Class that performs PUT and PATCH update operation. It takes an <i>updated</i> entity and <i>original</i> entity.
   * Performs comparison between then and updates the stored entity and also updates all the relationships. This class
   * also tracks the changes between original and updated to version the entity and produce change events. <br>
   * <br>
   * Common entity attributes such as description, displayName, owner, tags are handled by this class. Override {@code
   * entitySpecificUpdate()} to add additional entity specific fields to be updated.
   *
   * @see TableRepository.TableUpdater#entitySpecificUpdate() for example.
   */
  public class EntityUpdater {
    protected final T original;
    protected final T updated;
    protected final Operation operation;
    protected final ChangeDescription changeDescription = new ChangeDescription();
    protected boolean majorVersionChange = false;
    protected final User updatingUser;
    private boolean entityRestored = false;
    private boolean entityChanged = false;

    public EntityUpdater(T original, T updated, Operation operation) {
      this.original = original;
      this.updated = updated;
      this.operation = operation;
      this.updatingUser =
          updated.getUpdatedBy().equalsIgnoreCase(ADMIN_USER_NAME)
              ? new User().withName(ADMIN_USER_NAME).withIsAdmin(true)
              : getEntityByName(Entity.USER, updated.getUpdatedBy(), "", NON_DELETED);
    }

    /** Compare original and updated entities and perform updates. Update the entity version and track changes. */
    public final void update() {
      if (operation.isDelete()) { // DELETE Operation
        updateDeleted();
      } else { // PUT or PATCH operations
        updated.setId(original.getId());
        updateDeleted();
        updateDescription();
        updateDisplayName();
        updateOwner();
        updateExtension();
        updateTags(updated.getFullyQualifiedName(), FIELD_TAGS, original.getTags(), updated.getTags());
        updateDomain();
        updateDataProducts();
        entitySpecificUpdate();
      }

      // Store the updated entity
      storeUpdate();
    }

    public void entitySpecificUpdate() {
      // Default implementation. Override this to add any entity specific field updates
    }

    private void updateDescription() {
      if (operation.isPut() && !nullOrEmpty(original.getDescription()) && updatedByBot()) {
        // Revert change to non-empty description if it is being updated by a bot
        // This is to prevent bots from overwriting the description. Description need to be
        // updated with a PATCH request
        updated.setDescription(original.getDescription());
        return;
      }
      recordChange(FIELD_DESCRIPTION, original.getDescription(), updated.getDescription());
    }

    private void updateDeleted() {
      if (operation.isPut() || operation.isPatch()) {
        // Update operation can't set delete attributed to true. This can only be done as part of delete operation
        if (!Objects.equals(updated.getDeleted(), original.getDeleted()) && Boolean.TRUE.equals(updated.getDeleted())) {
          throw new IllegalArgumentException(CatalogExceptionMessage.readOnlyAttribute(entityType, FIELD_DELETED));
        }
        // PUT or PATCH is restoring the soft-deleted entity
        if (Boolean.TRUE.equals(original.getDeleted())) {
          updated.setDeleted(false);
          recordChange(FIELD_DELETED, true, false);
          entityRestored = true;
        }
      } else {
        recordChange(FIELD_DELETED, original.getDeleted(), updated.getDeleted());
      }
    }

    private void updateDisplayName() {
      if (operation.isPut() && !nullOrEmpty(original.getDisplayName()) && updatedByBot()) {
        // Revert change to non-empty displayName if it is being updated by a bot
        updated.setDisplayName(original.getDisplayName());
        return;
      }
      recordChange(FIELD_DISPLAY_NAME, original.getDisplayName(), updated.getDisplayName());
    }

    private void updateOwner() {
      EntityReference origOwner = original.getOwner();
      EntityReference updatedOwner = updated.getOwner();
      if ((operation.isPatch() || updatedOwner != null)
          && recordChange(FIELD_OWNER, origOwner, updatedOwner, true, entityReferenceMatch)) {
        // Update owner for all PATCH operations. For PUT operations, ownership can't be removed
        EntityRepository.this.updateOwner(original, origOwner, updatedOwner);
      } else {
        updated.setOwner(origOwner);
      }
    }

    protected void updateTags(String fqn, String fieldName, List<TagLabel> origTags, List<TagLabel> updatedTags) {
      // Remove current entity tags in the database. It will be added back later from the merged tag list.
      origTags = listOrEmpty(origTags);
      // updatedTags cannot be immutable list, as we are adding the origTags to updatedTags even if its empty.
      updatedTags = Optional.ofNullable(updatedTags).orElse(new ArrayList<>());
      if (origTags.isEmpty() && updatedTags.isEmpty()) {
        return; // Nothing to update
      }

      // Remove current entity tags in the database. It will be added back later from the merged tag list.
      daoCollection.tagUsageDAO().deleteTagsByTarget(fqn);

      if (operation.isPut()) {
        // PUT operation merges tags in the request with what already exists
        EntityUtil.mergeTags(updatedTags, origTags);
        checkMutuallyExclusive(updatedTags);
      }

      List<TagLabel> addedTags = new ArrayList<>();
      List<TagLabel> deletedTags = new ArrayList<>();
      recordListChange(fieldName, origTags, updatedTags, addedTags, deletedTags, tagLabelMatch);
      updatedTags.sort(compareTagLabel);
      applyTags(updatedTags, fqn);
    }

    protected void updateExtension() throws JsonProcessingException {
      if (original.getExtension() == updated.getExtension()) {
        return;
      }

      if (updatedByBot() && operation == Operation.PUT) {
        // Revert extension field, if being updated by a bot with a PUT request to avoid overwriting custom extension
        updated.setExtension(original.getExtension());
        return;
      }

      List<JsonNode> added = new ArrayList<>();
      List<JsonNode> deleted = new ArrayList<>();
      JsonNode origFields = JsonUtils.valueToTree(original.getExtension());
      JsonNode updatedFields = JsonUtils.valueToTree(updated.getExtension());

      // Check for updated and deleted fields
      for (Iterator<Entry<String, JsonNode>> it = origFields.fields(); it.hasNext(); ) {
        Entry<String, JsonNode> orig = it.next();
        JsonNode updatedField = updatedFields.get(orig.getKey());
        if (updatedField == null) {
          deleted.add(JsonUtils.getObjectNode(orig.getKey(), orig.getValue()));
        } else {
          // TODO converting to a string is a hack for now because JsonNode equals issues
          recordChange(getExtensionField(orig.getKey()), orig.getValue().toString(), updatedField.toString());
        }
      }

      // Check for added fields
      for (Iterator<Entry<String, JsonNode>> it = updatedFields.fields(); it.hasNext(); ) {
        Entry<String, JsonNode> updatedField = it.next();
        JsonNode orig = origFields.get(updatedField.getKey());
        if (orig == null) {
          added.add(JsonUtils.getObjectNode(updatedField.getKey(), updatedField.getValue()));
        }
      }
      if (!added.isEmpty()) {
        fieldAdded(changeDescription, FIELD_EXTENSION, JsonUtils.pojoToJson(added));
      }
      if (!deleted.isEmpty()) {
        fieldDeleted(changeDescription, FIELD_EXTENSION, JsonUtils.pojoToJson(deleted));
      }
      removeExtension(original);
      storeExtension(updated);
    }

    private void updateDomain() {
      if (original.getDomain() == updated.getDomain()) {
        return;
      }

      EntityReference origDomain = original.getDomain();
      EntityReference updatedDomain = updated.getDomain();
      if ((operation.isPatch() || updatedDomain != null)
          && recordChange(FIELD_DOMAIN, origDomain, updatedDomain, true, entityReferenceMatch)) {
        if (origDomain != null) {
          LOG.info(
              "Removing domain {} for entity {}", origDomain.getFullyQualifiedName(), original.getFullyQualifiedName());
          deleteRelationship(origDomain.getId(), Entity.DOMAIN, original.getId(), entityType, Relationship.HAS);
        }
        if (updatedDomain != null) {
          // Add relationship owner --- owns ---> ownedEntity
          LOG.info(
              "Adding domain {} for entity {}",
              updatedDomain.getFullyQualifiedName(),
              original.getFullyQualifiedName());
          addRelationship(updatedDomain.getId(), original.getId(), Entity.DOMAIN, entityType, Relationship.HAS);
        }
      } else {
        updated.setDomain(original.getDomain());
      }
    }

    private void updateDataProducts() {
      if (!supportsDataProducts) {
        return;
      }
      List<EntityReference> origDataProducts = listOrEmpty(original.getDataProducts());
      List<EntityReference> updatedDataProducts = listOrEmpty(updated.getDataProducts());
      updateFromRelationships(
          "dataProducts",
          DATA_PRODUCT,
          origDataProducts,
          updatedDataProducts,
          Relationship.HAS,
          entityType,
          original.getId());
    }

    public final boolean updateVersion(Double oldVersion) {
      Double newVersion = oldVersion;
      if (majorVersionChange) {
        newVersion = nextMajorVersion(oldVersion);
      } else if (fieldsChanged()) {
        newVersion = nextVersion(oldVersion);
      }
      LOG.info(
          "{} {}->{} - Fields added {}, updated {}, deleted {}",
          original.getId(),
          oldVersion,
          newVersion,
          changeDescription.getFieldsAdded(),
          changeDescription.getFieldsUpdated(),
          changeDescription.getFieldsDeleted());
      changeDescription.withPreviousVersion(oldVersion);
      updated.setVersion(newVersion);
      updated.setChangeDescription(changeDescription);
      return !newVersion.equals(oldVersion);
    }

    public boolean fieldsChanged() {
      return !changeDescription.getFieldsAdded().isEmpty()
          || !changeDescription.getFieldsUpdated().isEmpty()
          || !changeDescription.getFieldsDeleted().isEmpty();
    }

    public boolean isEntityRestored() {
      return entityRestored;
    }

    public final <K> boolean recordChange(String field, K orig, K updated) {
      return recordChange(field, orig, updated, false, objectMatch, true);
    }

    public final <K> boolean recordChange(String field, K orig, K updated, boolean jsonValue) {
      return recordChange(field, orig, updated, jsonValue, objectMatch, true);
    }

    public final <K> boolean recordChange(
        String field, K orig, K updated, boolean jsonValue, BiPredicate<K, K> typeMatch) {
      return recordChange(field, orig, updated, jsonValue, typeMatch, true);
    }

    public final <K> boolean recordChange(
        String field, K orig, K updated, boolean jsonValue, BiPredicate<K, K> typeMatch, boolean updateVersion) {
      if (orig == updated) {
        return false;
      }
      if (!updateVersion && entityChanged) {
        return false;
      }
      FieldChange fieldChange =
          new FieldChange()
              .withName(field)
              .withOldValue(jsonValue ? JsonUtils.pojoToJson(orig) : orig)
              .withNewValue(jsonValue ? JsonUtils.pojoToJson(updated) : updated);
      if (orig == null) {
        entityChanged = true;
        if (updateVersion) {
          changeDescription.getFieldsAdded().add(fieldChange);
        }
        return true;
      } else if (updated == null) {
        entityChanged = true;
        if (updateVersion) {
          changeDescription.getFieldsDeleted().add(fieldChange);
        }
        return true;
      } else if (!typeMatch.test(orig, updated)) {
        entityChanged = true;
        if (updateVersion) {
          changeDescription.getFieldsUpdated().add(fieldChange);
        }
        return true;
      }
      return false;
    }

    public final <K> boolean recordListChange(
        String field,
        List<K> origList,
        List<K> updatedList,
        List<K> addedItems,
        List<K> deletedItems,
        BiPredicate<K, K> typeMatch) {
      origList = listOrEmpty(origList);
      updatedList = listOrEmpty(updatedList);
      for (K stored : origList) {
        // If an entry in the original list is not in updated list, then it is deleted during update
        K u = updatedList.stream().filter(c -> typeMatch.test(c, stored)).findAny().orElse(null);
        if (u == null) {
          deletedItems.add(stored);
        }
      }

      for (K U : updatedList) {
        // If an entry in the updated list is not in original list, then it is added during update
        K stored = origList.stream().filter(c -> typeMatch.test(c, U)).findAny().orElse(null);
        if (stored == null) { // New entry added
          addedItems.add(U);
        }
      }
      if (!addedItems.isEmpty()) {
        fieldAdded(changeDescription, field, JsonUtils.pojoToJson(addedItems));
      }
      if (!deletedItems.isEmpty()) {
        fieldDeleted(changeDescription, field, JsonUtils.pojoToJson(deletedItems));
      }
      return !addedItems.isEmpty() || !deletedItems.isEmpty();
    }

    /**
     * Remove `fromEntityType:fromId` -- `relationType` ---> `toEntityType:origToRefs` Add `fromEntityType:fromId` --
     * `relationType` ---> `toEntityType:updatedToRefs` and record it as change for entity field `field`.
     *
     * <p>When `bidirectional` is set to true, relationship from both side are replaced
     */
    public final void updateToRelationships(
        String field,
        String fromEntityType,
        UUID fromId,
        Relationship relationshipType,
        String toEntityType,
        List<EntityReference> origToRefs,
        List<EntityReference> updatedToRefs,
        boolean bidirectional) {
      List<EntityReference> added = new ArrayList<>();
      List<EntityReference> deleted = new ArrayList<>();
      if (!recordListChange(field, origToRefs, updatedToRefs, added, deleted, entityReferenceMatch)) {
        return; // No changes between original and updated.
      }
      // Remove relationships from original
      deleteFrom(fromId, fromEntityType, relationshipType, toEntityType);
      if (bidirectional) {
        deleteTo(fromId, fromEntityType, relationshipType, toEntityType);
      }
      // Add relationships from updated
      for (EntityReference ref : updatedToRefs) {
        addRelationship(fromId, ref.getId(), fromEntityType, toEntityType, relationshipType, bidirectional);
      }
      updatedToRefs.sort(EntityUtil.compareEntityReference);
      origToRefs.sort(EntityUtil.compareEntityReference);
    }

    public final void updateToRelationship(
        String field,
        String fromEntityType,
        UUID fromId,
        Relationship relationshipType,
        String toEntityType,
        EntityReference origToRef,
        EntityReference updatedToRef,
        boolean bidirectional) {
      if (!recordChange(field, origToRef, updatedToRef, true, entityReferenceMatch)) {
        return; // No changes between original and updated.
      }
      // Remove relationships from original
      deleteFrom(fromId, fromEntityType, relationshipType, toEntityType);
      if (bidirectional) {
        deleteTo(fromId, fromEntityType, relationshipType, toEntityType);
      }
      // Add relationships from updated
      addRelationship(fromId, updatedToRef.getId(), fromEntityType, toEntityType, relationshipType, bidirectional);
    }

    /**
     * Remove `fromEntityType:origFromRefs` -- `relationType` ---> `toEntityType:toId` Add
     * `fromEntityType:updatedFromRefs` -- `relationType` ---> `toEntityType:toId` and record it as change for entity
     * field `field`.
     */
    public final void updateFromRelationships(
        String field,
        String fromEntityType,
        List<EntityReference> originFromRefs,
        List<EntityReference> updatedFromRefs,
        Relationship relationshipType,
        String toEntityType,
        UUID toId) {
      List<EntityReference> added = new ArrayList<>();
      List<EntityReference> deleted = new ArrayList<>();
      if (!recordListChange(field, originFromRefs, updatedFromRefs, added, deleted, entityReferenceMatch)) {
        return; // No changes between original and updated.
      }
      // Remove relationships from original
      deleteTo(toId, toEntityType, relationshipType, fromEntityType);

      // Add relationships from updated
      for (EntityReference ref : updatedFromRefs) {
        addRelationship(ref.getId(), toId, fromEntityType, toEntityType, relationshipType);
      }
      updatedFromRefs.sort(EntityUtil.compareEntityReference);
      originFromRefs.sort(EntityUtil.compareEntityReference);
    }

    public final void updateFromRelationship(
        String field,
        String fromEntityType,
        EntityReference originFromRef,
        EntityReference updatedFromRef,
        Relationship relationshipType,
        String toEntityType,
        UUID toId) {
      if (!recordChange(field, originFromRef, updatedFromRef, true, entityReferenceMatch)) {
        return; // No changes between original and updated.
      }
      // Remove relationships from original
      deleteTo(toId, toEntityType, relationshipType, fromEntityType);

      // Add relationships from updated
      addRelationship(updatedFromRef.getId(), toId, fromEntityType, toEntityType, relationshipType);
    }

    public final void storeUpdate() {
      if (updateVersion(original.getVersion())) { // Update changed the entity version
        storeOldVersion(); // Store old version for listing previous versions of the entity
        storeNewVersion(); // Store the update version of the entity
      } else if (entityChanged) {
        storeNewVersion();
      } else { // Update did not change the entity version
        updated.setUpdatedBy(original.getUpdatedBy());
        updated.setUpdatedAt(original.getUpdatedAt());
      }
    }

    private void storeOldVersion() {
      String extensionName = EntityUtil.getVersionExtension(entityType, original.getVersion());
      daoCollection
          .entityExtensionDAO()
          .insert(original.getId().toString(), extensionName, entityType, JsonUtils.pojoToJson(original));
    }

    private void storeNewVersion() {
      EntityRepository.this.storeEntity(updated, true);
    }

    public final boolean updatedByBot() {
      return Boolean.TRUE.equals(updatingUser.getIsBot());
    }
  }

  /** Handle column-specific updates for entities such as Tables, Containers' dataModel or Dashboard Model Entities. */
  abstract class ColumnEntityUpdater extends EntityUpdater {

    protected ColumnEntityUpdater(T original, T updated, Operation operation) {
      super(original, updated, operation);
    }

    public void updateColumns(
        String fieldName,
        List<Column> origColumns,
        List<Column> updatedColumns,
        BiPredicate<Column, Column> columnMatch) {
      List<Column> deletedColumns = new ArrayList<>();
      List<Column> addedColumns = new ArrayList<>();
      recordListChange(fieldName, origColumns, updatedColumns, addedColumns, deletedColumns, columnMatch);
      // carry forward tags and description if deletedColumns matches added column
      Map<String, Column> addedColumnMap =
          addedColumns.stream().collect(Collectors.toMap(Column::getName, Function.identity()));

      for (Column deleted : deletedColumns) {
        if (addedColumnMap.containsKey(deleted.getName())) {
          Column addedColumn = addedColumnMap.get(deleted.getName());
          if (nullOrEmpty(addedColumn.getDescription())) {
            addedColumn.setDescription(deleted.getDescription());
          }
          if (nullOrEmpty(addedColumn.getTags()) && nullOrEmpty(deleted.getTags())) {
            addedColumn.setTags(deleted.getTags());
          }
        }
      }

      // Delete tags related to deleted columns
      deletedColumns.forEach(
          deleted -> daoCollection.tagUsageDAO().deleteTagsByTarget(deleted.getFullyQualifiedName()));

      // Add tags related to newly added columns
      for (Column added : addedColumns) {
        applyTags(added.getTags(), added.getFullyQualifiedName());
      }

      // Carry forward the user generated metadata from existing columns to new columns
      for (Column updated : updatedColumns) {
        // Find stored column matching name, data type and ordinal position
        Column stored = origColumns.stream().filter(c -> columnMatch.test(c, updated)).findAny().orElse(null);
        if (stored == null) { // New column added
          continue;
        }

        updateColumnDescription(stored, updated);
        updateColumnDisplayName(stored, updated);
        updateColumnDataLength(stored, updated);
        updateColumnPrecision(stored, updated);
        updateColumnScale(stored, updated);
        updateTags(
            stored.getFullyQualifiedName(),
            EntityUtil.getFieldName(fieldName, updated.getName(), FIELD_TAGS),
            stored.getTags(),
            updated.getTags());
        updateColumnConstraint(stored, updated);

        if (updated.getChildren() != null && stored.getChildren() != null) {
          String childrenFieldName = EntityUtil.getFieldName(fieldName, updated.getName());
          updateColumns(childrenFieldName, stored.getChildren(), updated.getChildren(), columnMatch);
        }
      }

      majorVersionChange = majorVersionChange || !deletedColumns.isEmpty();
    }

    private void updateColumnDescription(Column origColumn, Column updatedColumn) {
      if (operation.isPut() && !nullOrEmpty(origColumn.getDescription()) && updatedByBot()) {
        // Revert the non-empty task description if being updated by a bot
        updatedColumn.setDescription(origColumn.getDescription());
        return;
      }
      String columnField = getColumnField(origColumn, FIELD_DESCRIPTION);
      recordChange(columnField, origColumn.getDescription(), updatedColumn.getDescription());
    }

    private void updateColumnDisplayName(Column origColumn, Column updatedColumn) {
      if (operation.isPut() && !nullOrEmpty(origColumn.getDisplayName()) && updatedByBot()) {
        // Revert the non-empty task display name if being updated by a bot
        updatedColumn.setDisplayName(origColumn.getDisplayName());
        return;
      }
      String columnField = getColumnField(origColumn, FIELD_DISPLAY_NAME);
      recordChange(columnField, origColumn.getDisplayName(), updatedColumn.getDisplayName());
    }

    private void updateColumnConstraint(Column origColumn, Column updatedColumn) {
      String columnField = getColumnField(origColumn, "constraint");
      recordChange(columnField, origColumn.getConstraint(), updatedColumn.getConstraint());
    }

    protected void updateColumnDataLength(Column origColumn, Column updatedColumn) {
      String columnField = getColumnField(origColumn, "dataLength");
      boolean updated = recordChange(columnField, origColumn.getDataLength(), updatedColumn.getDataLength());
      if (updated
          && (origColumn.getDataLength() == null || updatedColumn.getDataLength() < origColumn.getDataLength())) {
        // The data length of a column was reduced or added. Treat it as backward-incompatible change
        majorVersionChange = true;
      }
    }

    private void updateColumnPrecision(Column origColumn, Column updatedColumn) {
      String columnField = getColumnField(origColumn, "precision");
      boolean updated = recordChange(columnField, origColumn.getPrecision(), updatedColumn.getPrecision());
      if (origColumn.getPrecision() != null
          && updated
          && updatedColumn.getPrecision() < origColumn.getPrecision()) { // Previously precision was set
        // The precision was reduced. Treat it as backward-incompatible change
        majorVersionChange = true;
      }
    }

    private void updateColumnScale(Column origColumn, Column updatedColumn) {
      String columnField = getColumnField(origColumn, "scale");
      boolean updated = recordChange(columnField, origColumn.getScale(), updatedColumn.getScale());
      if (origColumn.getScale() != null
          && updated
          && updatedColumn.getScale() < origColumn.getScale()) { // Previously scale was set
        // The scale was reduced. Treat it as backward-incompatible change
        majorVersionChange = true;
      }
    }
  }

  static class EntityLoaderWithName extends CacheLoader<Pair<String, String>, EntityInterface> {
    @Override
    public EntityInterface load(@CheckForNull Pair<String, String> fqnPair) throws IOException {
      String entityType = fqnPair.getLeft();
      String fqn = fqnPair.getRight();
      EntityRepository<? extends EntityInterface> repository = Entity.getEntityRepository(entityType);
      return repository.getDao().findEntityByName(fqn, ALL);
    }
  }

  static class EntityLoaderWithId extends CacheLoader<Pair<String, UUID>, EntityInterface> {
    @Override
    public EntityInterface load(@CheckForNull Pair<String, UUID> idPair) throws IOException {
      String entityType = idPair.getLeft();
      UUID id = idPair.getRight();
      EntityRepository<? extends EntityInterface> repository = Entity.getEntityRepository(entityType);
      return repository.getDao().findEntityById(id, ALL);
    }
  }
}<|MERGE_RESOLUTION|>--- conflicted
+++ resolved
@@ -1171,14 +1171,10 @@
     daoCollection.entityExtensionDAO().delete(entity.getId().toString(), fieldFQN);
   }
 
-<<<<<<< HEAD
-  public Object getExtension(T entity) throws JsonProcessingException {
-=======
   public Object getExtension(T entity) {
     if (!supportsExtension || entity.getExtension() != null) {
       return entity.getExtension();
     }
->>>>>>> 71df43fd
     String fieldFQNPrefix = TypeRegistry.getCustomPropertyFQNPrefix(entityType);
     List<ExtensionRecord> records =
         daoCollection.entityExtensionDAO().getExtensions(entity.getId().toString(), fieldFQNPrefix);
